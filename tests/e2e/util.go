--- conflicted
+++ resolved
@@ -7384,7 +7384,29 @@
 			cmdToGetPrivateKey, svcMasterIP, err)
 	}
 
-<<<<<<< HEAD
+	enablePermissionCmd := "chmod 600 key"
+	framework.Logf("Invoking command '%v' on host %v", enablePermissionCmd,
+		svcMasterIP)
+	cmdResult, err = sshExec(sshClientConfig, svcMasterIP,
+		enablePermissionCmd)
+	if err != nil || cmdResult.Code != 0 {
+		fssh.LogResult(cmdResult)
+		return result, fmt.Errorf("couldn't execute command: %s on host: %v , error: %s",
+			enablePermissionCmd, svcMasterIP, err)
+	}
+
+	cmdToGetContainerInfo := fmt.Sprintf("ssh -o StrictHostKeyChecking=no -i key %s@%s "+
+		"'%s' | grep -v 'Warning'", gcNodeUser, gcWorkerIp, cmd)
+	framework.Logf("Invoking command '%v' on host %v", cmdToGetContainerInfo,
+		svcMasterIP)
+	cmdResult, err = sshExec(sshClientConfig, svcMasterIP,
+		cmdToGetContainerInfo)
+	if err != nil || cmdResult.Code != 0 {
+		fssh.LogResult(cmdResult)
+		return result, fmt.Errorf("couldn't execute command: %s on host: %v , error: %s",
+			cmdToGetContainerInfo, svcMasterIP, err)
+	}
+	return cmdResult, nil
 }
 
 // execCommandOnGcWorker logs into gc worker node using ssh private key and executes command
@@ -7405,8 +7427,6 @@
 			cmdToGetPrivateKey, svcMasterIP, err)
 	}
 
-=======
->>>>>>> 98404f43
 	enablePermissionCmd := "chmod 600 key"
 	framework.Logf("Invoking command '%v' on host %v", enablePermissionCmd,
 		svcMasterIP)
