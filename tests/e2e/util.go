/*
Copyright 2020 The Kubernetes Authors.

Licensed under the Apache License, Version 2.0 (the "License");
you may not use this file except in compliance with the License.
You may obtain a copy of the License at

    http://www.apache.org/licenses/LICENSE-2.0

Unless required by applicable law or agreed to in writing, software
distributed under the License is distributed on an "AS IS" BASIS,
WITHOUT WARRANTIES OR CONDITIONS OF ANY KIND, either express or implied.
See the License for the specific language governing permissions and
limitations under the License.
*/

package e2e

import (
	"bytes"
	"context"
	"errors"
	"fmt"
	"net"
	"os"
	"os/exec"
	"path/filepath"
	"reflect"
	"strconv"
	"strings"
	"time"

	"github.com/onsi/ginkgo"
	"github.com/onsi/gomega"
	cnstypes "github.com/vmware/govmomi/cns/types"
	"github.com/vmware/govmomi/find"
	"github.com/vmware/govmomi/object"
	"github.com/vmware/govmomi/property"
	"github.com/vmware/govmomi/vim25/mo"
	"github.com/vmware/govmomi/vim25/types"
	vim25types "github.com/vmware/govmomi/vim25/types"
	"golang.org/x/crypto/ssh"
	apps "k8s.io/api/apps/v1"
	appsv1 "k8s.io/api/apps/v1"
	v1 "k8s.io/api/core/v1"
	storagev1 "k8s.io/api/storage/v1"
	apierrors "k8s.io/apimachinery/pkg/api/errors"
	"k8s.io/apimachinery/pkg/api/resource"
	metav1 "k8s.io/apimachinery/pkg/apis/meta/v1"
	"k8s.io/apimachinery/pkg/labels"
	"k8s.io/apimachinery/pkg/runtime"
	"k8s.io/apimachinery/pkg/runtime/schema"
	pkgtypes "k8s.io/apimachinery/pkg/types"
	"k8s.io/apimachinery/pkg/util/wait"
	"k8s.io/client-go/dynamic"
	clientset "k8s.io/client-go/kubernetes"
	"k8s.io/client-go/rest"
	"k8s.io/client-go/tools/clientcmd"
	"k8s.io/kubernetes/test/e2e/framework"
	fpod "k8s.io/kubernetes/test/e2e/framework/pod"
	fpv "k8s.io/kubernetes/test/e2e/framework/pv"
	fssh "k8s.io/kubernetes/test/e2e/framework/ssh"
	"k8s.io/kubernetes/test/e2e/manifest"

	cnsoperatorv1alpha1 "sigs.k8s.io/vsphere-csi-driver/pkg/apis/cnsoperator"
	cnsnodevmattachmentv1alpha1 "sigs.k8s.io/vsphere-csi-driver/pkg/apis/cnsoperator/cnsnodevmattachment/v1alpha1"
	"sigs.k8s.io/vsphere-csi-driver/pkg/apis/cnsoperator/cnsregistervolume/v1alpha1"
	cnsregistervolumev1alpha1 "sigs.k8s.io/vsphere-csi-driver/pkg/apis/cnsoperator/cnsregistervolume/v1alpha1"
	cnsvolumemetadatav1alpha1 "sigs.k8s.io/vsphere-csi-driver/pkg/apis/cnsoperator/cnsvolumemetadata/v1alpha1"
	"sigs.k8s.io/vsphere-csi-driver/pkg/csi/service/logger"
	k8s "sigs.k8s.io/vsphere-csi-driver/pkg/kubernetes"
)

var (
	svcClient        clientset.Interface
	svcNamespace     string
	defaultDatastore *object.Datastore
)

// getVSphereStorageClassSpec returns Storage Class Spec with supplied storage class parameters
func getVSphereStorageClassSpec(scName string, scParameters map[string]string, allowedTopologies []v1.TopologySelectorLabelRequirement, scReclaimPolicy v1.PersistentVolumeReclaimPolicy, bindingMode storagev1.VolumeBindingMode, allowVolumeExpansion bool) *storagev1.StorageClass {
	if bindingMode == "" {
		bindingMode = storagev1.VolumeBindingImmediate
	}
	var sc = &storagev1.StorageClass{
		TypeMeta: metav1.TypeMeta{
			Kind: "StorageClass",
		},
		ObjectMeta: metav1.ObjectMeta{
			GenerateName: "sc-",
		},
		Provisioner:          e2evSphereCSIDriverName,
		VolumeBindingMode:    &bindingMode,
		AllowVolumeExpansion: &allowVolumeExpansion,
	}
	// If scName is specified, use that name, else auto-generate storage class name
	if scName != "" {
		sc.ObjectMeta.Name = scName
	}
	if scParameters != nil {
		sc.Parameters = scParameters
	}
	if allowedTopologies != nil {
		sc.AllowedTopologies = []v1.TopologySelectorTerm{
			{
				MatchLabelExpressions: allowedTopologies,
			},
		}
	}
	if scReclaimPolicy != "" {
		sc.ReclaimPolicy = &scReclaimPolicy
	}

	return sc
}

// getPvFromClaim returns PersistentVolume for requested claim
func getPvFromClaim(client clientset.Interface, namespace string, claimName string) *v1.PersistentVolume {
	ctx, cancel := context.WithCancel(context.Background())
	defer cancel()
	pvclaim, err := client.CoreV1().PersistentVolumeClaims(namespace).Get(ctx, claimName, metav1.GetOptions{})
	gomega.Expect(err).NotTo(gomega.HaveOccurred())
	pv, err := client.CoreV1().PersistentVolumes().Get(ctx, pvclaim.Spec.VolumeName, metav1.GetOptions{})
	gomega.Expect(err).NotTo(gomega.HaveOccurred())
	return pv
}

// getNodeUUID returns Node VM UUID for requested node
func getNodeUUID(client clientset.Interface, nodeName string) string {
	ctx, cancel := context.WithCancel(context.Background())
	defer cancel()
	node, err := client.CoreV1().Nodes().Get(ctx, nodeName, metav1.GetOptions{})
	gomega.Expect(err).NotTo(gomega.HaveOccurred())
	vmUUID := strings.TrimPrefix(node.Spec.ProviderID, providerPrefix)
	gomega.Expect(vmUUID).NotTo(gomega.BeEmpty())
	ginkgo.By(fmt.Sprintf("VM UUID is: %s for node: %s", vmUUID, nodeName))
	return vmUUID
}

// getVMUUIDFromNodeName returns the vmUUID for a given node vm and datacenter
func getVMUUIDFromNodeName(nodeName string) (string, error) {
	var datacenters []string
	finder := find.NewFinder(e2eVSphere.Client.Client, false)
	cfg, err := getConfig()
	gomega.Expect(err).NotTo(gomega.HaveOccurred())
	dcList := strings.Split(cfg.Global.Datacenters, ",")
	for _, dc := range dcList {
		dcName := strings.TrimSpace(dc)
		if dcName != "" {
			datacenters = append(datacenters, dcName)
		}
	}
	var vm *object.VirtualMachine
	ctx, cancel := context.WithCancel(context.Background())
	defer cancel()
	for _, dc := range datacenters {
		dataCenter, err := finder.Datacenter(ctx, dc)
		gomega.Expect(err).NotTo(gomega.HaveOccurred())

		finder := find.NewFinder(dataCenter.Client(), false)
		finder.SetDatacenter(dataCenter)
		vm, err = finder.VirtualMachine(ctx, nodeName)
		if err != nil {
			continue
		}
		vmUUID := vm.UUID(ctx)
		gomega.Expect(vmUUID).NotTo(gomega.BeEmpty())
		ginkgo.By(fmt.Sprintf("VM UUID is: %s for node: %s", vmUUID, nodeName))
		return vmUUID, nil
	}
	return "", err
}

// verifyVolumeMetadataInCNS verifies container volume metadata is matching the one is CNS cache
func verifyVolumeMetadataInCNS(vs *vSphere, volumeID string, PersistentVolumeClaimName string, PersistentVolumeName string,
	PodName string, Labels ...types.KeyValue) error {
	queryResult, err := vs.queryCNSVolumeWithResult(volumeID)
	if err != nil {
		return err
	}
	gomega.Expect(queryResult.Volumes).ShouldNot(gomega.BeEmpty())
	if len(queryResult.Volumes) != 1 || queryResult.Volumes[0].VolumeId.Id != volumeID {
		return fmt.Errorf("failed to query cns volume %s", volumeID)
	}
	for _, metadata := range queryResult.Volumes[0].Metadata.EntityMetadata {
		kubernetesMetadata := metadata.(*cnstypes.CnsKubernetesEntityMetadata)
		if kubernetesMetadata.EntityType == "POD" && kubernetesMetadata.EntityName != PodName {
			return fmt.Errorf("entity POD with name %s not found for volume %s", PodName, volumeID)
		} else if kubernetesMetadata.EntityType == "PERSISTENT_VOLUME" && kubernetesMetadata.EntityName != PersistentVolumeName {
			return fmt.Errorf("entity PV with name %s not found for volume %s", PersistentVolumeName, volumeID)
		} else if kubernetesMetadata.EntityType == "PERSISTENT_VOLUME_CLAIM" && kubernetesMetadata.EntityName != PersistentVolumeClaimName {
			return fmt.Errorf("entity PVC with name %s not found for volume %s", PersistentVolumeClaimName, volumeID)
		}
	}
	labelMap := make(map[string]string)
	for _, e := range queryResult.Volumes[0].Metadata.EntityMetadata {
		if e == nil {
			continue
		}
		if e.GetCnsEntityMetadata().Labels == nil {
			continue
		}
		for _, al := range e.GetCnsEntityMetadata().Labels {
			// these are the actual labels in the provisioned PV. populate them in the label map
			labelMap[al.Key] = al.Value
		}
		for _, el := range Labels {
			// Traverse through the slice of expected labels and see if all of them are present in the label map
			if val, ok := labelMap[el.Key]; ok {
				gomega.Expect(el.Value == val).To(gomega.BeTrue(),
					fmt.Sprintf("Actual label Value of the statically provisioned PV is %s but expected is %s", val, el.Value))
			} else {
				return fmt.Errorf("label(%s:%s) is expected in the provisioned PV but its not found", el.Key, el.Value)
			}
		}
	}
	ginkgo.By(fmt.Sprintf("successfully verified metadata of the volume %q", volumeID))
	return nil
}

// getVirtualDeviceByDiskID gets the virtual device by diskID
func getVirtualDeviceByDiskID(ctx context.Context, vm *object.VirtualMachine, diskID string) (vim25types.BaseVirtualDevice, error) {
	vmname, err := vm.Common.ObjectName(ctx)
	gomega.Expect(err).NotTo(gomega.HaveOccurred())
	vmDevices, err := vm.Device(ctx)
	if err != nil {
		framework.Logf("failed to get the devices for VM: %q. err: %+v", vmname, err)
		return nil, err
	}
	for _, device := range vmDevices {
		if vmDevices.TypeName(device) == "VirtualDisk" {
			if virtualDisk, ok := device.(*vim25types.VirtualDisk); ok {
				if virtualDisk.VDiskId != nil && virtualDisk.VDiskId.Id == diskID {
					framework.Logf("Found FCDID %q attached to VM %q", diskID, vmname)
					return device, nil
				}
			}
		}
	}
	framework.Logf("failed to find FCDID %q attached to VM %q", diskID, vmname)
	return nil, nil
}

// getPersistentVolumeClaimSpecWithStorageClass return the PersistentVolumeClaim spec with specified storage class
func getPersistentVolumeClaimSpecWithStorageClass(namespace string, ds string, storageclass *storagev1.StorageClass, pvclaimlabels map[string]string, accessMode v1.PersistentVolumeAccessMode) *v1.PersistentVolumeClaim {
	disksize := diskSize
	if ds != "" {
		disksize = ds
	}
	if accessMode == "" {
		// if accessMode is not specified, set the default accessMode
		accessMode = v1.ReadWriteOnce
	}
	claim := &v1.PersistentVolumeClaim{
		ObjectMeta: metav1.ObjectMeta{
			GenerateName: "pvc-",
			Namespace:    namespace,
		},
		Spec: v1.PersistentVolumeClaimSpec{
			AccessModes: []v1.PersistentVolumeAccessMode{
				accessMode,
			},
			Resources: v1.ResourceRequirements{
				Requests: v1.ResourceList{
					v1.ResourceName(v1.ResourceStorage): resource.MustParse(disksize),
				},
			},
			StorageClassName: &(storageclass.Name),
		},
	}

	if pvclaimlabels != nil {
		claim.Labels = pvclaimlabels
	}

	return claim
}

// createPVCAndStorageClass helps creates a storage class with specified name, storageclass parameters and PVC using storage class
func createPVCAndStorageClass(client clientset.Interface, pvcnamespace string, pvclaimlabels map[string]string, scParameters map[string]string, ds string,
	allowedTopologies []v1.TopologySelectorLabelRequirement, bindingMode storagev1.VolumeBindingMode, allowVolumeExpansion bool, accessMode v1.PersistentVolumeAccessMode, names ...string) (*storagev1.StorageClass, *v1.PersistentVolumeClaim, error) {
	scName := ""
	if len(names) > 0 {
		scName = names[0]
	}
	storageclass, err := createStorageClass(client, scParameters, allowedTopologies, "", bindingMode, allowVolumeExpansion, scName)
	gomega.Expect(err).NotTo(gomega.HaveOccurred())

	pvclaim, err := createPVC(client, pvcnamespace, pvclaimlabels, ds, storageclass, accessMode)
	gomega.Expect(err).NotTo(gomega.HaveOccurred())

	return storageclass, pvclaim, err
}

// createStorageClass helps creates a storage class with specified name, storageclass parameters
func createStorageClass(client clientset.Interface, scParameters map[string]string, allowedTopologies []v1.TopologySelectorLabelRequirement,
	scReclaimPolicy v1.PersistentVolumeReclaimPolicy, bindingMode storagev1.VolumeBindingMode, allowVolumeExpansion bool, scName string) (*storagev1.StorageClass, error) {
	ctx, cancel := context.WithCancel(context.Background())
	defer cancel()
	ginkgo.By(fmt.Sprintf("Creating StorageClass %s with scParameters: %+v and allowedTopologies: %+v and ReclaimPolicy: %+v and allowVolumeExpansion: %t", scName, scParameters, allowedTopologies, scReclaimPolicy, allowVolumeExpansion))
	storageclass, err := client.StorageV1().StorageClasses().Create(ctx, getVSphereStorageClassSpec(scName, scParameters, allowedTopologies, scReclaimPolicy, bindingMode, allowVolumeExpansion), metav1.CreateOptions{})
	gomega.Expect(err).NotTo(gomega.HaveOccurred(), fmt.Sprintf("Failed to create storage class with err: %v", err))
	return storageclass, err
}

// createPVC helps creates pvc with given namespace and labels using given storage class
func createPVC(client clientset.Interface, pvcnamespace string, pvclaimlabels map[string]string, ds string, storageclass *storagev1.StorageClass, accessMode v1.PersistentVolumeAccessMode) (*v1.PersistentVolumeClaim, error) {
	pvcspec := getPersistentVolumeClaimSpecWithStorageClass(pvcnamespace, ds, storageclass, pvclaimlabels, accessMode)
	ginkgo.By(fmt.Sprintf("Creating PVC using the Storage Class %s with disk size %s and labels: %+v accessMode: %+v", storageclass.Name, ds, pvclaimlabels, accessMode))
	pvclaim, err := fpv.CreatePVC(client, pvcnamespace, pvcspec)
	gomega.Expect(err).NotTo(gomega.HaveOccurred(), fmt.Sprintf("Failed to create pvc with err: %v", err))
	return pvclaim, err
}

// createStatefulSetWithOneReplica helps create a stateful set with one replica
func createStatefulSetWithOneReplica(client clientset.Interface, manifestPath string, namespace string) (*appsv1.StatefulSet, *v1.Service) {
	ctx, cancel := context.WithCancel(context.Background())
	defer cancel()
	mkpath := func(file string) string {
		return filepath.Join(manifestPath, file)
	}
	statefulSet, err := manifest.StatefulSetFromManifest(mkpath("statefulset.yaml"), namespace)
	gomega.Expect(err).NotTo(gomega.HaveOccurred())
	service, err := manifest.SvcFromManifest(mkpath("service.yaml"))
	gomega.Expect(err).NotTo(gomega.HaveOccurred())
	service, err = client.CoreV1().Services(namespace).Create(ctx, service, metav1.CreateOptions{})
	gomega.Expect(err).NotTo(gomega.HaveOccurred())
	*statefulSet.Spec.Replicas = 1
	_, err = client.AppsV1().StatefulSets(namespace).Create(ctx, statefulSet, metav1.CreateOptions{})
	gomega.Expect(err).NotTo(gomega.HaveOccurred())
	return statefulSet, service
}

// updateDeploymentReplica helps to update the replica for a deployment
func updateDeploymentReplica(client clientset.Interface, count int32, name string, namespace string) *appsv1.Deployment {
	ctx, cancel := context.WithCancel(context.Background())
	defer cancel()
	deployment, err := client.AppsV1().Deployments(namespace).Get(ctx, name, metav1.GetOptions{})
	gomega.Expect(err).NotTo(gomega.HaveOccurred())
	*deployment.Spec.Replicas = count
	deployment, err = client.AppsV1().Deployments(namespace).Update(ctx, deployment, metav1.UpdateOptions{})
	gomega.Expect(err).NotTo(gomega.HaveOccurred())
	ginkgo.By("Waiting for update operation on deployment to take effect")
	time.Sleep(1 * time.Minute)
	return deployment
}

// bringDownCsiController helps to bring the csi controller pod down
// Default namespace used here is csiSystemNamespace
func bringDownCsiController(Client clientset.Interface, namespace ...string) {
	if len(namespace) == 0 {
		updateDeploymentReplica(Client, 0, vSphereCSIControllerPodNamePrefix, csiSystemNamespace)
	} else {
		updateDeploymentReplica(Client, 0, vSphereCSIControllerPodNamePrefix, namespace[0])
	}
	ginkgo.By("Controller is down")
}

// bringDownTKGController helps to bring the TKG control manager pod down
// Its taks svc client as input
func bringDownTKGController(Client clientset.Interface) {
	updateDeploymentReplica(Client, 0, vsphereControllerManager, vsphereTKGSystemNamespace)
	ginkgo.By("TKGControllManager replica is set to 0")
}

// bringUpCsiController helps to bring the csi controller pod down
// Default namespace used here is csiSystemNamespace
func bringUpCsiController(Client clientset.Interface, namespace ...string) {
	if len(namespace) == 0 {
		updateDeploymentReplica(Client, 1, vSphereCSIControllerPodNamePrefix, csiSystemNamespace)
	} else {
		updateDeploymentReplica(Client, 1, vSphereCSIControllerPodNamePrefix, namespace[0])
	}
	ginkgo.By("Controller is up")
}

// bringUpTKGController helps to bring the TKG control manager pod up
// Its taks svc client as input
func bringUpTKGController(Client clientset.Interface) {
	updateDeploymentReplica(Client, 1, vsphereControllerManager, vsphereTKGSystemNamespace)
	ginkgo.By("TKGControllManager is up")
}

func getSvcClientAndNamespace() (clientset.Interface, string) {
	var err error
	if svcClient == nil {
		if k8senv := GetAndExpectStringEnvVar("SUPERVISOR_CLUSTER_KUBE_CONFIG"); k8senv != "" {
			svcClient, err = k8s.CreateKubernetesClientFromConfig(k8senv)
			gomega.Expect(err).NotTo(gomega.HaveOccurred())
		}
		svcNamespace = GetAndExpectStringEnvVar(envSupervisorClusterNamespace)
	}
	return svcClient, svcNamespace
}

// updateCSIDeploymentTemplateFullSyncInterval helps to update the FULL_SYNC_INTERVAL_MINUTES in deployment template
// For this to take effect we need to terminate the running csi controller pod
// returns fsync interval value before the change
func updateCSIDeploymentTemplateFullSyncInterval(client clientset.Interface, mins string, namespace string) string {
	ctx, cancel := context.WithCancel(context.Background())
	defer cancel()
	deployment, err := client.AppsV1().Deployments(namespace).Get(ctx, vSphereCSIControllerPodNamePrefix, metav1.GetOptions{})
	gomega.Expect(err).NotTo(gomega.HaveOccurred())
	containers := deployment.Spec.Template.Spec.Containers
	oldValue := ""
	for _, c := range containers {
		if c.Name == "vsphere-syncer" {
			for _, e := range c.Env {
				if e.Name == "FULL_SYNC_INTERVAL_MINUTES" {
					oldValue = e.Value
					e.Value = mins
				}
			}
		}
	}
	deployment.Spec.Template.Spec.Containers = containers
	_, err = client.AppsV1().Deployments(namespace).Update(ctx, deployment, metav1.UpdateOptions{})
	gomega.Expect(err).NotTo(gomega.HaveOccurred())
	ginkgo.By("Waiting for a min for update operation on deployment to take effect...")
	time.Sleep(1 * time.Minute)
	return oldValue
}

// getLabelsMapFromKeyValue returns map[string]string for given array of vim25types.KeyValue
func getLabelsMapFromKeyValue(labels []vim25types.KeyValue) map[string]string {
	labelsMap := make(map[string]string)
	for _, label := range labels {
		labelsMap[label.Key] = label.Value
	}
	return labelsMap
}

// getDatastoreByURL returns the *Datastore instance given its URL.
func getDatastoreByURL(ctx context.Context, datastoreURL string, dc *object.Datacenter) (*object.Datastore, error) {
	finder := find.NewFinder(dc.Client(), false)
	finder.SetDatacenter(dc)
	datastores, err := finder.DatastoreList(ctx, "*")
	if err != nil {
		framework.Logf("failed to get all the datastores. err: %+v", err)
		return nil, err
	}
	var dsList []types.ManagedObjectReference
	for _, ds := range datastores {
		dsList = append(dsList, ds.Reference())
	}

	var dsMoList []mo.Datastore
	pc := property.DefaultCollector(dc.Client())
	properties := []string{"info"}
	err = pc.Retrieve(ctx, dsList, properties, &dsMoList)
	if err != nil {
		framework.Logf("failed to get Datastore managed objects from datastore objects."+
			" dsObjList: %+v, properties: %+v, err: %v", dsList, properties, err)
		return nil, err
	}
	for _, dsMo := range dsMoList {
		if dsMo.Info.GetDatastoreInfo().Url == datastoreURL {
			return object.NewDatastore(dc.Client(),
				dsMo.Reference()), nil
		}
	}
	err = fmt.Errorf("Couldn't find Datastore given URL %q", datastoreURL)
	return nil, err
}

// getPersistentVolumeClaimSpec gets vsphere persistent volume spec with given selector labels
// and binds it to given pv
func getPersistentVolumeClaimSpec(namespace string, labels map[string]string, pvName string) *v1.PersistentVolumeClaim {
	var (
		pvc *v1.PersistentVolumeClaim
	)
	sc := ""
	pvc = &v1.PersistentVolumeClaim{
		ObjectMeta: metav1.ObjectMeta{
			GenerateName: "pvc-",
			Namespace:    namespace,
		},
		Spec: v1.PersistentVolumeClaimSpec{
			AccessModes: []v1.PersistentVolumeAccessMode{
				v1.ReadWriteOnce,
			},
			Resources: v1.ResourceRequirements{
				Requests: v1.ResourceList{
					v1.ResourceName(v1.ResourceStorage): resource.MustParse("2Gi"),
				},
			},
			VolumeName:       pvName,
			StorageClassName: &sc,
		},
	}
	if labels != nil {
		pvc.Spec.Selector = &metav1.LabelSelector{MatchLabels: labels}
	}

	return pvc
}

// function to create PV volume spec with given FCD ID, Reclaim Policy and labels
func getPersistentVolumeSpec(fcdID string, persistentVolumeReclaimPolicy v1.PersistentVolumeReclaimPolicy, labels map[string]string) *v1.PersistentVolume {
	var (
		pvConfig fpv.PersistentVolumeConfig
		pv       *v1.PersistentVolume
		claimRef *v1.ObjectReference
	)
	pvConfig = fpv.PersistentVolumeConfig{
		NamePrefix: "vspherepv-",
		PVSource: v1.PersistentVolumeSource{
			CSI: &v1.CSIPersistentVolumeSource{
				Driver:       e2evSphereCSIDriverName,
				VolumeHandle: fcdID,
				ReadOnly:     false,
				FSType:       "ext4",
			},
		},
		Prebind: nil,
	}

	pv = &v1.PersistentVolume{
		TypeMeta: metav1.TypeMeta{},
		ObjectMeta: metav1.ObjectMeta{
			GenerateName: pvConfig.NamePrefix,
		},
		Spec: v1.PersistentVolumeSpec{
			PersistentVolumeReclaimPolicy: persistentVolumeReclaimPolicy,
			Capacity: v1.ResourceList{
				v1.ResourceName(v1.ResourceStorage): resource.MustParse("2Gi"),
			},
			PersistentVolumeSource: pvConfig.PVSource,
			AccessModes: []v1.PersistentVolumeAccessMode{
				v1.ReadWriteOnce,
			},
			ClaimRef:         claimRef,
			StorageClassName: "",
		},
		Status: v1.PersistentVolumeStatus{},
	}
	if labels != nil {
		pv.Labels = labels
	}
	// Annotation needed to delete a statically created pv
	annotations := make(map[string]string)
	annotations["pv.kubernetes.io/provisioned-by"] = e2evSphereCSIDriverName
	pv.Annotations = annotations
	return pv
}

// invokeVCenterReboot invokes reboot command on the given vCenter host over SSH
func invokeVCenterReboot(host string) error {
	sshCmd := "reboot"
	framework.Logf("Invoking command %v on vCenter host %v", sshCmd, host)
	result, err := fssh.SSH(sshCmd, host, framework.TestContext.Provider)
	if err != nil || result.Code != 0 {
		fssh.LogResult(result)
		return fmt.Errorf("couldn't execute command: %s on vCenter host: %v", sshCmd, err)
	}
	return nil
}

// invokeVCenterServiceControl invokes the given command for the given service
// via service-control on the given vCenter host over SSH.
func invokeVCenterServiceControl(command, service, host string) error {
	sshCmd := fmt.Sprintf("service-control --%s %s", command, service)
	framework.Logf("Invoking command %v on vCenter host %v", sshCmd, host)
	result, err := fssh.SSH(sshCmd, host, framework.TestContext.Provider)
	if err != nil || result.Code != 0 {
		fssh.LogResult(result)
		return fmt.Errorf("couldn't execute command: %s on vCenter host: %v", sshCmd, err)
	}
	return nil
}

// replacePasswordRotationTime invokes the given command to replace the password rotation time to 0,
// so that password roation happens immediately
// on the given vCenter host over SSH, vmon-cli is used to restart the wcp service after changing the time
func replacePasswordRotationTime(file, host string) error {
	sshCmd := fmt.Sprintf("sed -i '3 c\\0' %s", file)
	framework.Logf("Invoking command %v on vCenter host %v", sshCmd, host)
	result, err := fssh.SSH(sshCmd, host, framework.TestContext.Provider)
	if err != nil || result.Code != 0 {
		fssh.LogResult(result)
		return fmt.Errorf("couldn't execute command: %s on vCenter host: %v", sshCmd, err)
	}

	sshCmd = fmt.Sprintf("vmon-cli -r %s", wcpServiceName)
	framework.Logf("Invoking command %v on vCenter host %v", sshCmd, host)
	result, err = fssh.SSH(sshCmd, host, framework.TestContext.Provider)
	time.Sleep(sleepTimeOut)
	if err != nil || result.Code != 0 {
		fssh.LogResult(result)
		return fmt.Errorf("couldn't execute command: %s on vCenter host: %v", sshCmd, err)
	}
	return nil
}

// writeToFile will take two parameters:
// 1. the absolute path of the file(including filename) to be created
// 2. data content to be written into the file
// Returns nil on Success and error on failure
func writeToFile(filePath, data string) error {
	if filePath == "" {
		return fmt.Errorf("invalid filename")
	}
	f, err := os.Create(filePath)
	if err != nil {
		framework.Logf("Error: %v", err)
		return err
	}
	_, err = f.WriteString(data)
	if err != nil {
		framework.Logf("Error: %v", err)
		f.Close()
		return err
	}
	err = f.Close()
	if err != nil {
		framework.Logf("Error: %v", err)
		return err
	}
	return nil
}

// invokeVCenterChangePassword invokes `dir-cli password reset` command on the given vCenter host over SSH
// thereby resetting the currentPassword of the `user` to the `newPassword`
func invokeVCenterChangePassword(user, adminPassword, newPassword, host string) error {
	// create an input file and write passwords into it
	path := "input.txt"
	data := fmt.Sprintf("%s\n%s\n", adminPassword, newPassword)
	err := writeToFile(path, data)
	gomega.Expect(err).NotTo(gomega.HaveOccurred())

	defer func() {
		// delete the input file containing passwords
		err = os.Remove(path)
		gomega.Expect(err).NotTo(gomega.HaveOccurred())
	}()
	// remote copy this input file to VC
	copyCmd := fmt.Sprintf("/bin/cat %s | /usr/bin/ssh root@%s '/usr/bin/cat >> input_copy.txt'", path, e2eVSphere.Config.Global.VCenterHostname)
	fmt.Printf("Executing the command: %s\n", copyCmd)
	_, err = exec.Command("/bin/sh", "-c", copyCmd).Output()
	gomega.Expect(err).NotTo(gomega.HaveOccurred())

	defer func() {
		// remove the input_copy.txt file from VC
		removeCmd := fmt.Sprintf("/usr/bin/ssh root@%s '/usr/bin/rm input_copy.txt'", e2eVSphere.Config.Global.VCenterHostname)
		_, err = exec.Command("/bin/sh", "-c", removeCmd).Output()
		gomega.Expect(err).NotTo(gomega.HaveOccurred())
	}()

	sshCmd := fmt.Sprintf("/usr/bin/cat input_copy.txt | /usr/lib/vmware-vmafd/bin/dir-cli password reset --account %s", user)
	framework.Logf("Invoking command %v on vCenter host %v", sshCmd, host)
	result, err := fssh.SSH(sshCmd, host, framework.TestContext.Provider)
	if err != nil || result.Code != 0 {
		fssh.LogResult(result)
		return fmt.Errorf("couldn't execute command: %s on vCenter host: %v", sshCmd, err)
	}
	if !strings.Contains(result.Stdout, "Password was reset successfully for ") {
		framework.Logf("failed to change the password for user %s: %s", user, result.Stdout)
		return err
	}
	framework.Logf("password changed successfully for user: %s", user)
	return nil
}

// verifyVolumeTopology verifies that the Node Affinity rules in the volume
// match the topology constraints specified in the storage class
func verifyVolumeTopology(pv *v1.PersistentVolume, zoneValues []string, regionValues []string) (string, string, error) {
	if pv.Spec.NodeAffinity == nil || len(pv.Spec.NodeAffinity.Required.NodeSelectorTerms) == 0 {
		return "", "", fmt.Errorf("Node Affinity rules for PV should exist in topology aware provisioning")
	}
	var pvZone string
	var pvRegion string
	for _, labels := range pv.Spec.NodeAffinity.Required.NodeSelectorTerms[0].MatchExpressions {
		if labels.Key == zoneKey {
			for _, value := range labels.Values {
				gomega.Expect(zoneValues).To(gomega.ContainElement(value), fmt.Sprintf("Node Affinity rules for PV %s: %v does not contain zone specified in storage class %v", pv.Name, value, zoneValues))
				pvZone = value
			}
		}
		if labels.Key == regionKey {
			for _, value := range labels.Values {
				gomega.Expect(regionValues).To(gomega.ContainElement(value), fmt.Sprintf("Node Affinity rules for PV %s: %v does not contain region specified in storage class %v", pv.Name, value, regionValues))
				pvRegion = value
			}
		}
	}
	framework.Logf("PV %s is located in zone: %s and region: %s", pv.Name, pvZone, pvRegion)
	return pvRegion, pvZone, nil
}

// verifyPodLocation verifies that a pod is scheduled on
// a node that belongs to the topology on which PV is provisioned
func verifyPodLocation(pod *v1.Pod, nodeList *v1.NodeList, zoneValue string, regionValue string) error {
	for _, node := range nodeList.Items {
		if pod.Spec.NodeName == node.Name {
			for labelKey, labelValue := range node.Labels {
				if labelKey == zoneKey && zoneValue != "" {
					gomega.Expect(zoneValue).To(gomega.Equal(labelValue), fmt.Sprintf("Pod %s is not running on Node located in zone %v", pod.Name, zoneValue))
				}
				if labelKey == regionKey && regionValue != "" {
					gomega.Expect(regionValue).To(gomega.Equal(labelValue), fmt.Sprintf("Pod %s is not running on Node located in region %v", pod.Name, regionValue))
				}
			}
		}
	}
	return nil
}

// getTopologyFromPod rturn topology value from node affinity information
func getTopologyFromPod(pod *v1.Pod, nodeList *v1.NodeList) (string, string, error) {
	for _, node := range nodeList.Items {
		if pod.Spec.NodeName == node.Name {
			podRegion := node.Labels[v1.LabelZoneRegion]
			podZone := node.Labels[v1.LabelZoneFailureDomain]
			return podRegion, podZone, nil
		}
	}
	err := errors.New("Could not find the topology from pod")
	return "", "", err
}

// topologyParameterForStorageClass creates a topology map using the topology values ENV variables
// Returns the allowedTopologies parameters required for the Storage Class
// Input : <region-1>:<zone-1>, <region-1>:<zone-2>
// Output : [region-1], [zone-1, zone-2] {region-1: zone-1, region-1:zone-2}
func topologyParameterForStorageClass(topology string) ([]string, []string, []v1.TopologySelectorLabelRequirement) {
	topologyMap := createTopologyMap(topology)
	regionValues, zoneValues := getValidTopology(topologyMap)
	allowedTopologies := []v1.TopologySelectorLabelRequirement{
		{
			Key:    regionKey,
			Values: regionValues,
		},
		{
			Key:    zoneKey,
			Values: zoneValues,
		},
	}
	return regionValues, zoneValues, allowedTopologies
}

// createTopologyMap strips the topology string provided in the environment variable
// into a map from region to zones
// example envTopology = "r1:z1,r1:z2,r2:z3"
func createTopologyMap(topologyString string) map[string][]string {
	topologyMap := make(map[string][]string)
	for _, t := range strings.Split(topologyString, ",") {
		t = strings.TrimSpace(t)
		topology := strings.Split(t, ":")
		if len(topology) != 2 {
			continue
		}
		topologyMap[topology[0]] = append(topologyMap[topology[0]], topology[1])
	}
	return topologyMap
}

// getValidTopology returns the regions and zones from the input topology map
// so that they can be provided to a storage class
func getValidTopology(topologyMap map[string][]string) ([]string, []string) {
	var regionValues []string
	var zoneValues []string
	for region, zones := range topologyMap {
		regionValues = append(regionValues, region)
		zoneValues = append(zoneValues, zones...)
	}
	return regionValues, zoneValues
}

// createResourceQuota creates resource quota for the specified namespace.
func createResourceQuota(client clientset.Interface, namespace string, size string, scName string) {
	ctx, cancel := context.WithCancel(context.Background())
	defer cancel()
	waitTime := 15
	//deleteResourceQuota if already present
	deleteResourceQuota(client, namespace)

	resourceQuota := newTestResourceQuota(quotaName, size, scName)
	resourceQuota, err := client.CoreV1().ResourceQuotas(namespace).Create(ctx, resourceQuota, metav1.CreateOptions{})
	gomega.Expect(err).NotTo(gomega.HaveOccurred())
	ginkgo.By(fmt.Sprintf("Create Resource quota: %+v", resourceQuota))
	ginkgo.By(fmt.Sprintf("Waiting for %v seconds to allow resourceQuota to be claimed", waitTime))
	time.Sleep(time.Duration(waitTime) * time.Second)
}

// deleteResourceQuota deletes resource quota for the specified namespace, if it exists.
func deleteResourceQuota(client clientset.Interface, namespace string) {
	ctx, cancel := context.WithCancel(context.Background())
	defer cancel()
	_, err := client.CoreV1().ResourceQuotas(namespace).Get(ctx, quotaName, metav1.GetOptions{})
	if err == nil {
		err = client.CoreV1().ResourceQuotas(namespace).Delete(ctx, quotaName, *metav1.NewDeleteOptions(0))
		gomega.Expect(err).NotTo(gomega.HaveOccurred())
		ginkgo.By(fmt.Sprintf("Deleted Resource quota: %+v", quotaName))
	}
}

// setResourceQuota resource quota to the specified limit for the given namespace
func setResourceQuota(client clientset.Interface, namespace string, size string, scName string) {
	ctx, cancel := context.WithCancel(context.Background())
	defer cancel()
	existingResourceQuota, err := client.CoreV1().ResourceQuotas(namespace).Get(ctx, namespace, metav1.GetOptions{})
	gomega.Expect(err).NotTo(gomega.HaveOccurred())

	newQuota := newTestResourceQuota(existingResourceQuota.GetName(), size, scName)
	resourceQuota, err := client.CoreV1().ResourceQuotas(namespace).Update(ctx, newQuota, metav1.UpdateOptions{})
	gomega.Expect(err).NotTo(gomega.HaveOccurred())
	ginkgo.By(fmt.Sprintf("ResourceQuota details: %+v", resourceQuota))
}

// newTestResourceQuota returns a quota that enforces default constraints for testing
func newTestResourceQuota(name string, size string, scName string) *v1.ResourceQuota {
	hard := v1.ResourceList{}
	// test quota on discovered resource type
	hard[v1.ResourceName(scName+rqStorageType)] = resource.MustParse(size)
	return &v1.ResourceQuota{
		ObjectMeta: metav1.ObjectMeta{Name: name},
		Spec:       v1.ResourceQuotaSpec{Hard: hard},
	}
}

// checkEventsforError prints the list of all events that occurred in the namespace and
// searches for expectedErrorMsg among these events
func checkEventsforError(client clientset.Interface, namespace string, listOptions metav1.ListOptions, expectedErrorMsg string) bool {
	ctx, cancel := context.WithCancel(context.Background())
	defer cancel()
	eventList, _ := client.CoreV1().Events(namespace).List(ctx, listOptions)
	isFailureFound := false
	for _, item := range eventList.Items {
		framework.Logf("EventList item: %q", item.Message)
		if strings.Contains(item.Message, expectedErrorMsg) {
			isFailureFound = true
			break
		}
	}
	return isFailureFound
}

// getNamespaceToRunTests returns the namespace in which the tests are expected to run
// For Vanilla & GuestCluster test setups: Returns random namespace name generated by the framework
// For SupervisorCluster test setup: Returns the user created namespace where pod vms will be provisioned
func getNamespaceToRunTests(f *framework.Framework) string {
	if supervisorCluster {
		return GetAndExpectStringEnvVar(envSupervisorClusterNamespace)
	}
	return f.Namespace.Name
}

// getPVCFromSupervisorCluster takes name of the persistentVolumeClaim as input
// returns the corresponding persistentVolumeClaim object
func getPVCFromSupervisorCluster(pvcName string) *v1.PersistentVolumeClaim {
	ctx, cancel := context.WithCancel(context.Background())
	defer cancel()
	svcClient, svcNamespace := getSvcClientAndNamespace()
	pvc, err := svcClient.CoreV1().PersistentVolumeClaims(svcNamespace).Get(ctx, pvcName, metav1.GetOptions{})
	gomega.Expect(err).NotTo(gomega.HaveOccurred())
	gomega.Expect(pvc).NotTo(gomega.BeNil())
	return pvc
}

// getVolumeIDFromSupervisorCluster returns SV PV volume handle for given SVC PVC name
func getVolumeIDFromSupervisorCluster(pvcName string) string {
	var svcClient clientset.Interface
	var err error
	if k8senv := GetAndExpectStringEnvVar("SUPERVISOR_CLUSTER_KUBE_CONFIG"); k8senv != "" {
		svcClient, err = k8s.CreateKubernetesClientFromConfig(k8senv)
		gomega.Expect(err).NotTo(gomega.HaveOccurred())
	}
	svNamespace := GetAndExpectStringEnvVar(envSupervisorClusterNamespace)
	svcPV := getPvFromClaim(svcClient, svNamespace, pvcName)
	volumeHandle := svcPV.Spec.CSI.VolumeHandle
	ginkgo.By(fmt.Sprintf("Found volume in Supervisor cluster with VolumeID: %s", volumeHandle))
	return volumeHandle
}

// getPvFromSupervisorCluster returns SV PV for given SVC PVC name
func getPvFromSupervisorCluster(pvcName string) *v1.PersistentVolume {
	var svcClient clientset.Interface
	var err error
	if k8senv := GetAndExpectStringEnvVar("SUPERVISOR_CLUSTER_KUBE_CONFIG"); k8senv != "" {
		svcClient, err = k8s.CreateKubernetesClientFromConfig(k8senv)
		gomega.Expect(err).NotTo(gomega.HaveOccurred())
	}
	svNamespace := GetAndExpectStringEnvVar(envSupervisorClusterNamespace)
	svcPV := getPvFromClaim(svcClient, svNamespace, pvcName)
	return svcPV
}

func verifyFilesExistOnVSphereVolume(namespace string, podName string, filePaths ...string) {
	for _, filePath := range filePaths {
		_, err := framework.RunKubectl(namespace, "exec", fmt.Sprintf("--namespace=%s", namespace), podName, "--", "/bin/ls", filePath)
		framework.ExpectNoError(err, fmt.Sprintf("failed to verify file: %q on the pod: %q", filePath, podName))
	}
}

func createEmptyFilesOnVSphereVolume(namespace string, podName string, filePaths []string) {
	for _, filePath := range filePaths {
		err := framework.CreateEmptyFileOnPod(namespace, podName, filePath)
		gomega.Expect(err).NotTo(gomega.HaveOccurred())
	}
}

// CreateService creates a k8s service as described in the service.yaml present in the manifest path and returns that
// service to the caller
func CreateService(ns string, c clientset.Interface) *v1.Service {
	ctx, cancel := context.WithCancel(context.Background())
	defer cancel()
	svcManifestFilePath := filepath.Join(manifestPath, "service.yaml")
	framework.Logf("Parsing service from %v", svcManifestFilePath)
	svc, err := manifest.SvcFromManifest(svcManifestFilePath)
	framework.ExpectNoError(err)

	service, err := c.CoreV1().Services(ns).Create(ctx, svc, metav1.CreateOptions{})
	framework.ExpectNoError(err)
	return service
}

// deleteService deletes a k8s service
func deleteService(ns string, c clientset.Interface, service *v1.Service) {
	ctx, cancel := context.WithCancel(context.Background())
	defer cancel()
	err := c.CoreV1().Services(ns).Delete(ctx, service.Name, *metav1.NewDeleteOptions(0))
	framework.ExpectNoError(err)
}

// GetStatefulSetFromManifest creates a StatefulSet from the statefulset.yaml file present in the manifest path
func GetStatefulSetFromManifest(ns string) *appsv1.StatefulSet {
	ssManifestFilePath := filepath.Join(manifestPath, "statefulset.yaml")
	framework.Logf("Parsing statefulset from %v", ssManifestFilePath)
	ss, err := manifest.StatefulSetFromManifest(ssManifestFilePath, ns)
	framework.ExpectNoError(err)
	return ss
}

// isDatastoreBelongsToDatacenterSpecifiedInConfig checks whether the given datastoreURL belongs to the datacenter specified in the vSphere.conf file
func isDatastoreBelongsToDatacenterSpecifiedInConfig(datastoreURL string) bool {
	var datacenters []string
	ctx, cancel := context.WithCancel(context.Background())
	defer cancel()
	finder := find.NewFinder(e2eVSphere.Client.Client, false)
	cfg, err := getConfig()
	gomega.Expect(err).NotTo(gomega.HaveOccurred())

	dcList := strings.Split(cfg.Global.Datacenters, ",")
	for _, dc := range dcList {
		dcName := strings.TrimSpace(dc)
		if dcName != "" {
			datacenters = append(datacenters, dcName)
		}
	}
	for _, dc := range datacenters {
		defaultDatacenter, _ := finder.Datacenter(ctx, dc)
		finder.SetDatacenter(defaultDatacenter)
		defaultDatastore, err := getDatastoreByURL(ctx, datastoreURL, defaultDatacenter)
		if defaultDatastore != nil && err == nil {
			return true
		}
	}

	// loop through all datacenters specified in conf file, and cannot find this given datastore
	return false
}

func getTargetvSANFileShareDatastoreURLsFromConfig() []string {
	var targetDsURLs []string
	cfg, err := getConfig()
	gomega.Expect(err).NotTo(gomega.HaveOccurred())
	if cfg.Global.TargetvSANFileShareDatastoreURLs != "" {
		targetDsURLs = strings.Split(cfg.Global.TargetvSANFileShareDatastoreURLs, ",")
	}
	return targetDsURLs
}

func isDatastorePresentinTargetvSANFileShareDatastoreURLs(datastoreURL string) bool {
	cfg, err := getConfig()
	gomega.Expect(err).NotTo(gomega.HaveOccurred())

	datastoreURL = strings.TrimSpace(datastoreURL)
	targetDatastoreUrls := strings.Split(cfg.Global.TargetvSANFileShareDatastoreURLs, ",")
	for _, dsURL := range targetDatastoreUrls {
		dsURL = strings.TrimSpace(dsURL)
		if datastoreURL == dsURL {
			return true
		}
	}
	return false
}

func verifyVolumeExistInSupervisorCluster(pvcName string) bool {
	ctx, cancel := context.WithCancel(context.Background())
	defer cancel()

	svcClient, svNamespace := getSvcClientAndNamespace()
	svPvc, err := svcClient.CoreV1().PersistentVolumeClaims(svNamespace).Get(ctx, pvcName, metav1.GetOptions{})
	if err != nil {
		if apierrors.IsNotFound(err) {
			return false
		}
		gomega.Expect(err).NotTo(gomega.HaveOccurred())
	}
	framework.Logf("PVC in supervisor namespace: %s", svPvc.Name)
	return true
}

// returns crd if found by name
func getCnsNodeVMAttachmentByName(ctx context.Context, f *framework.Framework, expectedInstanceName string, crdVersion string, crdGroup string) *cnsnodevmattachmentv1alpha1.CnsNodeVmAttachment {
	k8senv := GetAndExpectStringEnvVar("SUPERVISOR_CLUSTER_KUBE_CONFIG")
	cfg, err := clientcmd.BuildConfigFromFlags("", k8senv)
	gomega.Expect(err).NotTo(gomega.HaveOccurred())
	dynamicClient, err := dynamic.NewForConfig(cfg)
	gomega.Expect(err).NotTo(gomega.HaveOccurred())
	gvr := schema.GroupVersionResource{Group: crdGroup, Version: crdVersion, Resource: "cnsnodevmattachments"}
	resourceClient := dynamicClient.Resource(gvr).Namespace("")
	list, err := resourceClient.List(ctx, metav1.ListOptions{})
	gomega.Expect(err).NotTo(gomega.HaveOccurred())
	for _, crd := range list.Items {
		instance := &cnsnodevmattachmentv1alpha1.CnsNodeVmAttachment{}
		err := runtime.DefaultUnstructuredConverter.FromUnstructured(crd.Object, instance)
		gomega.Expect(err).NotTo(gomega.HaveOccurred())

		if expectedInstanceName == instance.Name {
			ginkgo.By(fmt.Sprintf("Found CNSNodeVMAttachment crd: %v, expected: %v", instance, expectedInstanceName))
			framework.Logf("instance attached  is : %t\n", instance.Status.Attached)
			return instance
		}
	}
	return nil
}

//verifyIsAttachedInSupervisor verifies the crd instance is attached in supervisior
func verifyIsAttachedInSupervisor(ctx context.Context, f *framework.Framework, expectedInstanceName string, crdVersion string, crdGroup string) {
	instance := getCnsNodeVMAttachmentByName(ctx, f, expectedInstanceName, crdVersion, crdGroup)
	if instance != nil {
		framework.Logf("instance attached found to be : %t\n", instance.Status.Attached)
		gomega.Expect(instance.Status.Attached).To(gomega.BeTrue())
	}
	gomega.Expect(instance).NotTo(gomega.BeNil())
}

//verifyIsDetachedInSupervisor verifies the crd instance is detached from supervisior
func verifyIsDetachedInSupervisor(ctx context.Context, f *framework.Framework, expectedInstanceName string, crdVersion string, crdGroup string) {
	instance := getCnsNodeVMAttachmentByName(ctx, f, expectedInstanceName, crdVersion, crdGroup)
	if instance != nil {
		framework.Logf("instance attached found to be : %t\n", instance.Status.Attached)
		gomega.Expect(instance.Status.Attached).To(gomega.BeFalse())
	}
	gomega.Expect(instance).To(gomega.BeNil())
}

//verifyPodCreation helps to create/verify and delete the pod in given namespace
//It takes client, namespace, pvc, pv as input
func verifyPodCreation(f *framework.Framework, client clientset.Interface, namespace string, pvc *v1.PersistentVolumeClaim, pv *v1.PersistentVolume) {
	ginkgo.By("Create pod and wait for this to be in running phase")
	pod, err := createPod(client, namespace, nil, []*v1.PersistentVolumeClaim{pvc}, false, "")
	gomega.Expect(err).NotTo(gomega.HaveOccurred())
	ginkgo.By(fmt.Sprintf("Verify volume: %s is attached to the node: %s", pv.Spec.CSI.VolumeHandle, pod.Spec.NodeName))
	ctx, cancel := context.WithCancel(context.Background())
	defer cancel()
	// svcPVCName refers to PVC Name in the supervisor cluster
	svcPVCName := pv.Spec.CSI.VolumeHandle

	ginkgo.By(fmt.Sprintf("Verify cnsnodevmattachment is created with name : %s ", pod.Spec.NodeName))
	verifyCRDInSupervisorWithWait(ctx, f, pod.Spec.NodeName+"-"+svcPVCName, crdCNSNodeVMAttachment, crdVersion, crdGroup, true)
	verifyIsAttachedInSupervisor(ctx, f, pod.Spec.NodeName+"-"+svcPVCName, crdVersion, crdGroup)

	ginkgo.By("Deleting the pod")
	err = fpod.DeletePodWithWait(client, pod)
	gomega.Expect(err).NotTo(gomega.HaveOccurred())

	ginkgo.By("Verify volume is detached from the node")
	isDiskDetached, err := e2eVSphere.waitForVolumeDetachedFromNode(client, pv.Spec.CSI.VolumeHandle, pod.Spec.NodeName)
	gomega.Expect(err).NotTo(gomega.HaveOccurred())
	gomega.Expect(isDiskDetached).To(gomega.BeTrue(), fmt.Sprintf("Volume %q is not detached from the node %q", pv.Spec.CSI.VolumeHandle, pod.Spec.NodeName))

	ginkgo.By("Verify CnsNodeVmAttachment CRDs are deleted")
	verifyCRDInSupervisorWithWait(ctx, f, pod.Spec.NodeName+"-"+svcPVCName, crdCNSNodeVMAttachment, crdVersion, crdGroup, false)

}

// verifyCRDInSupervisor is a helper method to check if a given crd is created/deleted in the supervisor cluster
// This method will fetch the List of CRD Objects for a given crdName, Version and Group and then
// verifies if the given expectedInstanceName exist in the list
func verifyCRDInSupervisorWithWait(ctx context.Context, f *framework.Framework, expectedInstanceName string, crdName string, crdVersion string, crdGroup string, isCreated bool) {
	k8senv := GetAndExpectStringEnvVar("SUPERVISOR_CLUSTER_KUBE_CONFIG")
	cfg, err := clientcmd.BuildConfigFromFlags("", k8senv)
	gomega.Expect(err).NotTo(gomega.HaveOccurred())
	dynamicClient, err := dynamic.NewForConfig(cfg)
	gomega.Expect(err).NotTo(gomega.HaveOccurred())
	gvr := schema.GroupVersionResource{Group: crdGroup, Version: crdVersion, Resource: crdName}
	resourceClient := dynamicClient.Resource(gvr).Namespace("")
	var instanceFound bool

	const timeout time.Duration = 30
	for start := time.Now(); time.Since(start) < timeout; time.Sleep(poll) {
		list, err := resourceClient.List(ctx, metav1.ListOptions{})
		if err != nil || list == nil {
			continue
		}
		if list != nil {
			for _, crd := range list.Items {
				if crdName == "cnsnodevmattachments" {
					instance := &cnsnodevmattachmentv1alpha1.CnsNodeVmAttachment{}
					err := runtime.DefaultUnstructuredConverter.FromUnstructured(crd.Object, instance)
					gomega.Expect(err).NotTo(gomega.HaveOccurred())
					if expectedInstanceName == instance.Name {
						ginkgo.By(fmt.Sprintf("Found CNSNodeVMAttachment crd: %v, expected: %v", instance, expectedInstanceName))
						instanceFound = true
						break
					}
				}
				if crdName == "cnsvolumemetadatas" {
					instance := &cnsvolumemetadatav1alpha1.CnsVolumeMetadata{}
					err := runtime.DefaultUnstructuredConverter.FromUnstructured(crd.Object, instance)
					gomega.Expect(err).NotTo(gomega.HaveOccurred())
					if expectedInstanceName == instance.Name {
						ginkgo.By(fmt.Sprintf("Found CNSVolumeMetadata crd: %v, expected: %v", instance, expectedInstanceName))
						instanceFound = true
						break
					}
				}
			}
		}
		if isCreated {
			gomega.Expect(instanceFound).To(gomega.BeTrue())
		} else {
			gomega.Expect(instanceFound).To(gomega.BeFalse())
		}
	}
}

// verifyCRDInSupervisor is a helper method to check if a given crd is created/deleted in the supervisor cluster
// This method will fetch the List of CRD Objects for a given crdName, Version and Group and then
// verifies if the given expectedInstanceName exist in the list
func verifyCRDInSupervisor(ctx context.Context, f *framework.Framework, expectedInstanceName string, crdName string, crdVersion string, crdGroup string, isCreated bool) {
	k8senv := GetAndExpectStringEnvVar("SUPERVISOR_CLUSTER_KUBE_CONFIG")
	cfg, err := clientcmd.BuildConfigFromFlags("", k8senv)
	gomega.Expect(err).NotTo(gomega.HaveOccurred())
	dynamicClient, err := dynamic.NewForConfig(cfg)
	gomega.Expect(err).NotTo(gomega.HaveOccurred())
	gvr := schema.GroupVersionResource{Group: crdGroup, Version: crdVersion, Resource: crdName}
	resourceClient := dynamicClient.Resource(gvr).Namespace("")
	list, err := resourceClient.List(ctx, metav1.ListOptions{})
	gomega.Expect(err).NotTo(gomega.HaveOccurred())

	var instanceFound bool
	for _, crd := range list.Items {
		if crdName == "cnsnodevmattachments" {
			instance := &cnsnodevmattachmentv1alpha1.CnsNodeVmAttachment{}
			err := runtime.DefaultUnstructuredConverter.FromUnstructured(crd.Object, instance)
			gomega.Expect(err).NotTo(gomega.HaveOccurred())
			if expectedInstanceName == instance.Name {
				ginkgo.By(fmt.Sprintf("Found CNSNodeVMAttachment crd: %v, expected: %v", instance, expectedInstanceName))
				instanceFound = true
				break
			}

		}
		if crdName == "cnsvolumemetadatas" {
			instance := &cnsvolumemetadatav1alpha1.CnsVolumeMetadata{}
			err := runtime.DefaultUnstructuredConverter.FromUnstructured(crd.Object, instance)
			gomega.Expect(err).NotTo(gomega.HaveOccurred())
			if expectedInstanceName == instance.Name {
				ginkgo.By(fmt.Sprintf("Found CNSVolumeMetadata crd: %v, expected: %v", instance, expectedInstanceName))
				instanceFound = true
				break
			}
		}
	}
	if isCreated {
		gomega.Expect(instanceFound).To(gomega.BeTrue())
	} else {
		gomega.Expect(instanceFound).To(gomega.BeFalse())
	}
}

//verifyEntityReferenceForKubEntities takes context,client, pv, pvc and pod as inputs
//and verifies crdCNSVolumeMetadata is attached

func verifyEntityReferenceForKubEntities(ctx context.Context, f *framework.Framework, client clientset.Interface, pv *v1.PersistentVolume, pvc *v1.PersistentVolumeClaim, pod *v1.Pod) {
	ginkgo.By(fmt.Sprintf("Verify volume: %s is attached to the node: %s", pv.Spec.CSI.VolumeHandle, pod.Spec.NodeName))
	volumeID := pv.Spec.CSI.VolumeHandle
	// svcPVCName refers to PVC Name in the supervisor cluster
	svcPVCName := volumeID
	volumeID = getVolumeIDFromSupervisorCluster(svcPVCName)
	gomega.Expect(volumeID).NotTo(gomega.BeEmpty())

	podUID := string(pod.UID)
	fmt.Println("Pod uuid :", podUID)
	fmt.Println("PVC name in SV", svcPVCName)
	pvcUID := string(pvc.GetUID())
	fmt.Println("PVC UUID in GC", pvcUID)
	gcClusterID := strings.Replace(svcPVCName, pvcUID, "", -1)

	fmt.Println("gcClusterId", gcClusterID)
	pvUID := string(pv.UID)
	fmt.Println("PV uuid", pvUID)

	verifyEntityReferenceInCRDInSupervisor(ctx, f, pv.Spec.CSI.VolumeHandle, crdCNSVolumeMetadatas, crdVersion, crdGroup, true, pv.Spec.CSI.VolumeHandle, false, nil, false)
	verifyEntityReferenceInCRDInSupervisor(ctx, f, gcClusterID+podUID, crdCNSVolumeMetadatas, crdVersion, crdGroup, true, pv.Spec.CSI.VolumeHandle, false, nil, false)
	verifyEntityReferenceInCRDInSupervisor(ctx, f, gcClusterID+pvUID, crdCNSVolumeMetadatas, crdVersion, crdGroup, true, pv.Spec.CSI.VolumeHandle, false, nil, false)
}

// verifyEntityReferenceInCRDInSupervisor is a helper method to check CnsVolumeMetadata CRDs exists and has expected labels
func verifyEntityReferenceInCRDInSupervisor(ctx context.Context, f *framework.Framework, expectedInstanceName string, crdName string, crdVersion string, crdGroup string, isCreated bool, volumeNames string, checkLabel bool, labels map[string]string, labelPresent bool) {
	k8senv := GetAndExpectStringEnvVar("SUPERVISOR_CLUSTER_KUBE_CONFIG")
	cfg, err := clientcmd.BuildConfigFromFlags("", k8senv)
	gomega.Expect(err).NotTo(gomega.HaveOccurred())
	dynamicClient, err := dynamic.NewForConfig(cfg)
	gomega.Expect(err).NotTo(gomega.HaveOccurred())
	//This sleep is to make sure the entity reference is populated
	time.Sleep(10 * time.Second)
	gvr := schema.GroupVersionResource{Group: crdGroup, Version: crdVersion, Resource: crdName}
	resourceClient := dynamicClient.Resource(gvr).Namespace("")
	list, err := resourceClient.List(ctx, metav1.ListOptions{})
	gomega.Expect(err).NotTo(gomega.HaveOccurred())
	framework.Logf("expected instancename is : %v", expectedInstanceName)

	var instanceFound bool
	for _, crd := range list.Items {
		if crdName == "cnsvolumemetadatas" {
			instance := &cnsvolumemetadatav1alpha1.CnsVolumeMetadata{}
			err := runtime.DefaultUnstructuredConverter.FromUnstructured(crd.Object, instance)
			gomega.Expect(err).NotTo(gomega.HaveOccurred())
			framework.Logf("Found CNSVolumeMetadata type crd instance: %v", instance.Name)
			if expectedInstanceName == instance.Name {
				ginkgo.By(fmt.Sprintf("Found CNSVolumeMetadata crd: %v, expected: %v", instance, expectedInstanceName))
				vol := instance.Spec.VolumeNames
				if vol[0] == volumeNames {
					ginkgo.By(fmt.Sprintf("Entity reference for the volume: %v ,found in the CRD : %v", volumeNames, expectedInstanceName))
				}

				if checkLabel {
					ginkgo.By(fmt.Sprintf("Checking the cnsvolumemetadatas for the expected label %v", labels))
					labelsPresent := instance.Spec.Labels
					labelFound := reflect.DeepEqual(labelsPresent, labels)
					if labelFound {
						gomega.Expect(labelFound).To(gomega.BeTrue())
					} else {
						gomega.Expect(labelFound).To(gomega.BeFalse())
					}
				}
				instanceFound = true
				break
			}
		}
	}
	if isCreated {
		gomega.Expect(instanceFound).To(gomega.BeTrue())
	} else {
		gomega.Expect(instanceFound).To(gomega.BeFalse())
	}
}

// trimQuotes takes a quoted string as input and returns the same string unquoted
func trimQuotes(str string) string {
	str = strings.TrimPrefix(str, "\"")
	str = strings.TrimSuffix(str, "\"")
	return str
}

/*
	readConfigFromSecretString takes input string of the form:
		[Global]
		insecure-flag = "true"
		cluster-id = "domain-c1047"
		[VirtualCenter "wdc-rdops-vm09-dhcp-238-224.eng.vmware.com"]
		user = "workload_storage_management-792c9cce-3cd2-4618-8853-52f521400e05@vsphere.local"
		password = "qd?\\/\"K=O_<ZQw~s4g(S"
		datacenters = "datacenter-1033"
		port = "443"
	Returns a de-serialized structured config data
*/
func readConfigFromSecretString(cfg string) (e2eTestConfig, error) {
	var config e2eTestConfig
	key, value := "", ""
	lines := strings.Split(cfg, "\n")
	for index, line := range lines {
		if index == 0 {
			// Skip [Global]
			continue
		}
		words := strings.Split(line, " = ")
		if len(words) == 1 {
			// case VirtualCenter
			words = strings.Split(line, " ")
			if strings.Contains(words[0], "VirtualCenter") {
				value = words[1]
				// Remove trailing '"]' characters from value
				value = strings.TrimSuffix(value, "]")
				config.Global.VCenterHostname = trimQuotes(value)
				fmt.Printf("Key: VirtualCenter, Value: %s\n", value)
			}
			continue
		}
		key = words[0]
		value = trimQuotes(words[1])
		var strconvErr error
		switch key {
		case "insecure-flag":
			if strings.Contains(value, "true") {
				config.Global.InsecureFlag = true
			} else {
				config.Global.InsecureFlag = false
			}
		case "cluster-id":
			config.Global.ClusterID = value
		case "user":
			config.Global.User = value
		case "password":
			config.Global.Password = value
		case "datacenters":
			config.Global.Datacenters = value
		case "port":
			config.Global.VCenterPort = value
		case "cnsregistervolumes-cleanup-intervalinmin":
			config.Global.CnsRegisterVolumesCleanupIntervalInMin, strconvErr = strconv.Atoi(value)
			gomega.Expect(strconvErr).NotTo(gomega.HaveOccurred())
		default:
			return config, fmt.Errorf("unknown key %s in the input string", key)
		}
	}
	return config, nil
}

// writeConfigToSecretString takes in a structured config data and serializes that into a string
func writeConfigToSecretString(cfg e2eTestConfig) (string, error) {
	result := fmt.Sprintf("[Global]\ninsecure-flag = \"%t\"\n[VirtualCenter \"%s\"]\nuser = \"%s\"\npassword = \"%s\"\ndatacenters = \"%s\"\nport = \"%s\"\n",
		cfg.Global.InsecureFlag, cfg.Global.VCenterHostname, cfg.Global.User, cfg.Global.Password, cfg.Global.Datacenters, cfg.Global.VCenterPort)
	return result, nil
}

// Function to create CnsRegisterVolume spec, with given FCD ID and PVC name
func getCNSRegisterVolumeSpec(ctx context.Context, namespace string, fcdID string, vmdkPath string, persistentVolumeClaimName string, accessMode v1.PersistentVolumeAccessMode) *cnsregistervolumev1alpha1.CnsRegisterVolume {
	var (
		cnsRegisterVolume *cnsregistervolumev1alpha1.CnsRegisterVolume
	)
	log := logger.GetLogger(ctx)
	log.Infof("get CNSRegisterVolume spec")
	cnsRegisterVolume = &cnsregistervolumev1alpha1.CnsRegisterVolume{
		TypeMeta: metav1.TypeMeta{},
		ObjectMeta: metav1.ObjectMeta{
			GenerateName: "cnsregvol-",
			Namespace:    namespace,
		},
		Spec: cnsregistervolumev1alpha1.CnsRegisterVolumeSpec{
			PvcName: persistentVolumeClaimName,
			AccessMode: v1.PersistentVolumeAccessMode(
				accessMode,
			),
		},
	}

	if vmdkPath != "" {
		cnsRegisterVolume.Spec.DiskURLPath = vmdkPath
	}

	if fcdID != "" {
		cnsRegisterVolume.Spec.VolumeID = fcdID
	}
	return cnsRegisterVolume
}

//Create CNS register volume
func createCNSRegisterVolume(ctx context.Context, restConfig *rest.Config, cnsRegisterVolume *cnsregistervolumev1alpha1.CnsRegisterVolume) error {
	log := logger.GetLogger(ctx)

	cnsOperatorClient, err := k8s.NewClientForGroup(ctx, restConfig, cnsoperatorv1alpha1.GroupName)
	gomega.Expect(err).NotTo(gomega.HaveOccurred())
	log.Infof("Create CNSRegisterVolume")
	err = cnsOperatorClient.Create(ctx, cnsRegisterVolume)

	return err
}

//Query CNS Register volume . Returns true if the CNSRegisterVolume is available otherwise false
func queryCNSRegisterVolume(ctx context.Context, restClientConfig *rest.Config, cnsRegistervolumeName string, namespace string) bool {
	isPresent := false
	log := logger.GetLogger(ctx)
	log.Infof("cleanUpCnsRegisterVolumeInstances: start")
	cnsOperatorClient, err := k8s.NewClientForGroup(ctx, restClientConfig, cnsoperatorv1alpha1.GroupName)
	gomega.Expect(err).NotTo(gomega.HaveOccurred())

	// Get list of CnsRegisterVolume instances from all namespaces
	cnsRegisterVolumesList := &cnsregistervolumev1alpha1.CnsRegisterVolumeList{}
	err = cnsOperatorClient.List(ctx, cnsRegisterVolumesList)
	gomega.Expect(err).NotTo(gomega.HaveOccurred())

	cns := &cnsregistervolumev1alpha1.CnsRegisterVolume{}
	err = cnsOperatorClient.Get(ctx, pkgtypes.NamespacedName{Name: cnsRegistervolumeName, Namespace: namespace}, cns)
	if err == nil {
		log.Infof("CNS RegisterVolume %s Found in the namespace  %s:", cnsRegistervolumeName, namespace)
		isPresent = true
	}

	return isPresent

}

//Verify Bi-directional referance of Pv and PVC in case of static volume provisioning
func verifyBidirectionalReferenceOfPVandPVC(ctx context.Context, client clientset.Interface, pvc *v1.PersistentVolumeClaim, pv *v1.PersistentVolume, fcdID string) {
	log := logger.GetLogger(ctx)

	pvcName := pvc.GetName()
	pvcNamespace := pvc.GetNamespace()
	pvcvolume := pvc.Spec.VolumeName
	pvccapacity := pvc.Status.Capacity.StorageEphemeral().Size()

	pvName := pv.GetName()
	pvClaimRefName := pv.Spec.ClaimRef.Name
	pvClaimRefNamespace := pv.Spec.ClaimRef.Namespace
	pvcapacity := pv.Spec.Capacity.StorageEphemeral().Size()
	pvvolumeHandle := pv.Spec.PersistentVolumeSource.CSI.VolumeHandle

	if pvClaimRefName != pvcName && pvClaimRefNamespace != pvcNamespace {
		log.Infof("PVC Name :%s PVC namespace : %s", pvcName, pvcNamespace)
		log.Infof("PV Name :%s PVnamespace : %s", pvcName, pvcNamespace)
		log.Errorf("Mismatch in PV and PVC name and namespace")
	}

	if pvcvolume != pvName {
		log.Errorf("PVC volume :%s PV name : %s expected to be same", pvcvolume, pvName)
	}

	if pvvolumeHandle != fcdID {
		log.Errorf("Mismatch in PV volumeHandle:%s and the actual fcdID: %s", pvvolumeHandle, fcdID)
	}

	if pvccapacity != pvcapacity {
		log.Errorf("Mismatch in pv capacity:%d and pvc capacity: %d", pvcapacity, pvccapacity)
	}
}

//Get CNS register volume
func getCNSRegistervolume(ctx context.Context, restClientConfig *rest.Config, cnsRegisterVolume *v1alpha1.CnsRegisterVolume) *v1alpha1.CnsRegisterVolume {
	cnsOperatorClient, err := k8s.NewClientForGroup(ctx, restClientConfig, cnsoperatorv1alpha1.GroupName)
	gomega.Expect(err).NotTo(gomega.HaveOccurred())

	cns := &v1alpha1.CnsRegisterVolume{}
	err = cnsOperatorClient.Get(ctx, pkgtypes.NamespacedName{Name: cnsRegisterVolume.Name, Namespace: cnsRegisterVolume.Namespace}, cns)
	gomega.Expect(err).NotTo(gomega.HaveOccurred())

	return cns
}

// Update CNS register volume
func updateCNSRegistervolume(ctx context.Context, restClientConfig *rest.Config, cnsRegisterVolume *v1alpha1.CnsRegisterVolume) *v1alpha1.CnsRegisterVolume {
	cnsOperatorClient, err := k8s.NewClientForGroup(ctx, restClientConfig, cnsoperatorv1alpha1.GroupName)
	gomega.Expect(err).NotTo(gomega.HaveOccurred())

	err = cnsOperatorClient.Update(ctx, cnsRegisterVolume)
	gomega.Expect(err).NotTo(gomega.HaveOccurred())

	return cnsRegisterVolume

}

// CreatePodByUserID with given claims based on node selector. This method is addition to CreatePod method.
// Here userID can be specified for pod user
func CreatePodByUserID(client clientset.Interface, namespace string, nodeSelector map[string]string, pvclaims []*v1.PersistentVolumeClaim, isPrivileged bool, command string, userID int64) (*v1.Pod, error) {
	ctx, cancel := context.WithCancel(context.Background())
	defer cancel()
	pod := GetPodSpecByUserID(namespace, nodeSelector, pvclaims, isPrivileged, command, userID)
	pod, err := client.CoreV1().Pods(namespace).Create(ctx, pod, metav1.CreateOptions{})
	gomega.Expect(err).NotTo(gomega.HaveOccurred(), "Pod creation failed")
	if err != nil {
		return nil, fmt.Errorf("pod Create API error: %v", err)
	}
	// Waiting for pod to be running
	err = fpod.WaitForPodNameRunningInNamespace(client, pod.Name, namespace)
	if err != nil {
		return pod, fmt.Errorf("pod %q is not Running: %v", pod.Name, err)
	}
	// get fresh pod info
	pod, err = client.CoreV1().Pods(namespace).Get(ctx, pod.Name, metav1.GetOptions{})
	if err != nil {
		return pod, fmt.Errorf("pod Get API error: %v", err)
	}
	return pod, nil
}

// GetPodSpecByUserID returns a pod definition based on the namespace. The pod references the PVC's
// name.
// This method is addition to MakePod method.
// Here userID can be specified for pod user
func GetPodSpecByUserID(ns string, nodeSelector map[string]string, pvclaims []*v1.PersistentVolumeClaim, isPrivileged bool, command string, userID int64) *v1.Pod {
	if len(command) == 0 {
		command = "trap exit TERM; while true; do sleep 1; done"
	}
	podSpec := &v1.Pod{
		TypeMeta: metav1.TypeMeta{
			Kind:       "Pod",
			APIVersion: "v1",
		},
		ObjectMeta: metav1.ObjectMeta{
			GenerateName: "pvc-tester-",
			Namespace:    ns,
		},
		Spec: v1.PodSpec{
			Containers: []v1.Container{
				{
					Name:    "write-pod",
					Image:   busyBoxImageOnGcr,
					Command: []string{"/bin/sh"},
					Args:    []string{"-c", command},
					SecurityContext: &v1.SecurityContext{
						Privileged: &isPrivileged,
						RunAsUser:  &userID,
					},
				},
			},
			RestartPolicy: v1.RestartPolicyOnFailure,
		},
	}
	var volumeMounts = make([]v1.VolumeMount, len(pvclaims))
	var volumes = make([]v1.Volume, len(pvclaims))
	for index, pvclaim := range pvclaims {
		volumename := fmt.Sprintf("volume%v", index+1)
		volumeMounts[index] = v1.VolumeMount{Name: volumename, MountPath: "/mnt/" + volumename}
		volumes[index] = v1.Volume{Name: volumename, VolumeSource: v1.VolumeSource{PersistentVolumeClaim: &v1.PersistentVolumeClaimVolumeSource{ClaimName: pvclaim.Name, ReadOnly: false}}}
	}
	podSpec.Spec.Containers[0].VolumeMounts = volumeMounts
	podSpec.Spec.Volumes = volumes
	if nodeSelector != nil {
		podSpec.Spec.NodeSelector = nodeSelector
	}
	return podSpec
}

/*
writeDataOnFileFromPod writes specified data from given Pod at the given
*/
func writeDataOnFileFromPod(namespace string, podName string, filePath string, data string) {
	_, err := framework.RunKubectl(namespace, "exec", fmt.Sprintf("--namespace=%s", namespace), podName, "--", "/bin/sh", "-c", fmt.Sprintf(" echo %s >  %s ", data, filePath))
	gomega.Expect(err).NotTo(gomega.HaveOccurred())
}

/*
readFileFromPod read data from given Pod and the given file
*/
func readFileFromPod(namespace string, podName string, filePath string) string {
	output, err := framework.RunKubectl(namespace, "exec", fmt.Sprintf("--namespace=%s", namespace), podName, "--", "/bin/sh", "-c", fmt.Sprintf("less  %s", filePath))
	gomega.Expect(err).NotTo(gomega.HaveOccurred())
	return output
}

// getPersistentVolumeClaimSpecFromVolume gets vsphere persistent volume spec with given selector labels
// and binds it to given pv
func getPersistentVolumeClaimSpecFromVolume(namespace string, pvName string, labels map[string]string, accessMode v1.PersistentVolumeAccessMode) *v1.PersistentVolumeClaim {
	var (
		pvc *v1.PersistentVolumeClaim
	)
	sc := ""
	pvc = &v1.PersistentVolumeClaim{
		ObjectMeta: metav1.ObjectMeta{
			GenerateName: "pvc-",
			Namespace:    namespace,
		},
		Spec: v1.PersistentVolumeClaimSpec{
			AccessModes: []v1.PersistentVolumeAccessMode{
				accessMode,
			},
			Resources: v1.ResourceRequirements{
				Requests: v1.ResourceList{
					v1.ResourceName(v1.ResourceStorage): resource.MustParse("2Gi"),
				},
			},
			VolumeName:       pvName,
			StorageClassName: &sc,
		},
	}
	if labels != nil {
		pvc.Spec.Selector = &metav1.LabelSelector{MatchLabels: labels}
	}

	return pvc
}

// getPersistentVolumeSpecFromVolume gets static PV volume spec with given Volume ID, Reclaim Policy and labels
func getPersistentVolumeSpecFromVolume(volumeID string, persistentVolumeReclaimPolicy v1.PersistentVolumeReclaimPolicy, labels map[string]string, accessMode v1.PersistentVolumeAccessMode) *v1.PersistentVolume {
	var (
		pvConfig fpv.PersistentVolumeConfig
		pv       *v1.PersistentVolume
		claimRef *v1.ObjectReference
	)
	pvConfig = fpv.PersistentVolumeConfig{
		NamePrefix: "vspherepv-",
		PVSource: v1.PersistentVolumeSource{
			CSI: &v1.CSIPersistentVolumeSource{
				Driver:       e2evSphereCSIDriverName,
				VolumeHandle: volumeID,
				FSType:       "nfs4",
				ReadOnly:     true,
			},
		},
		Prebind: nil,
	}
	// Annotation needed to delete a statically created pv
	annotations := make(map[string]string)
	annotations["pv.kubernetes.io/provisioned-by"] = e2evSphereCSIDriverName

	pv = &v1.PersistentVolume{
		TypeMeta: metav1.TypeMeta{},
		ObjectMeta: metav1.ObjectMeta{
			GenerateName: pvConfig.NamePrefix,
			Annotations:  annotations,
			Labels:       labels,
		},
		Spec: v1.PersistentVolumeSpec{
			PersistentVolumeReclaimPolicy: persistentVolumeReclaimPolicy,
			Capacity: v1.ResourceList{
				v1.ResourceName(v1.ResourceStorage): resource.MustParse("2Gi"),
			},
			PersistentVolumeSource: pvConfig.PVSource,
			AccessModes: []v1.PersistentVolumeAccessMode{
				accessMode,
			},
			ClaimRef:         claimRef,
			StorageClassName: "",
		},
		Status: v1.PersistentVolumeStatus{},
	}
	return pv
}

// DeleteStatefulPodAtIndex deletes pod given index in the desired statefulset
func DeleteStatefulPodAtIndex(client clientset.Interface, index int, ss *apps.StatefulSet) {
	ctx, cancel := context.WithCancel(context.Background())
	defer cancel()
	name := fmt.Sprintf("%v-%v", ss.Name, index)
	noGrace := int64(0)
	if err := client.CoreV1().Pods(ss.Namespace).Delete(ctx, name, metav1.DeleteOptions{GracePeriodSeconds: &noGrace}); err != nil {
		framework.Failf("Failed to delete stateful pod %v for StatefulSet %v/%v: %v", name, ss.Namespace, ss.Name, err)
	}

}

//psodHostWithPv methods finds the esx host where pv is residing and psods it.
//It uses VsanObjIndentities and QueryVsanObjects apis to acheive it and returns the host ip
func psodHostWithPv(ctx context.Context, vs *vSphere) string {
	ginkgo.By("VsanObjIndentities")
	vsanObjuuid := VsanObjIndentities(ctx, &e2eVSphere)
	framework.Logf("vsanObjuuid %v", vsanObjuuid)
	gomega.Expect(vsanObjuuid).NotTo(gomega.BeEmpty())

	ginkgo.By("Get host info using queryVsanObj")
	hostInfo := queryVsanObj(ctx, &e2eVSphere, vsanObjuuid)
	framework.Logf("vsan object ID %v", hostInfo)
	gomega.Expect(hostInfo).NotTo(gomega.BeEmpty())
	hostIP := e2eVSphere.getHostUUID(ctx, hostInfo)
	framework.Logf("hostIP %v", hostIP)
	gomega.Expect(hostIP).NotTo(gomega.BeEmpty())

	ginkgo.By("PSOD")
	sshCmd := fmt.Sprintf("vsish -e set /config/Misc/intOpts/BlueScreenTimeout %s", psodTime)
	op, err := connectESX("root", hostIP, sshCmd)
	framework.Logf(op)
	gomega.Expect(err).NotTo(gomega.HaveOccurred())

	ginkgo.By("Injecting PSOD ")
	psodCmd := "vsish -e set /reliability/crashMe/Panic 1"
	op, err = connectESX("root", hostIP, psodCmd)
	framework.Logf(op)
	gomega.Expect(err).ShouldNot(gomega.HaveOccurred())

	return hostIP
}

//VsanObjIndentities returns the vsanObjectsUUID
func VsanObjIndentities(ctx context.Context, vs *vSphere) []string {
	var vsanObjUUID []string
	computeCluster := os.Getenv("CLUSTER_NAME")
	if computeCluster == "" {
		if guestCluster {
			computeCluster = "compute-cluster"
		} else if supervisorCluster {
			computeCluster = "wcp-app-platform-sanity-cluster"
		}
		framework.Logf("Default cluster is choosen for test")
	}
	clusterComputeResource, vsanHealthClient, err := getClusterName(ctx, vs)
	framework.Logf("clusterComputeResource %v", clusterComputeResource)
	gomega.Expect(err).NotTo(gomega.HaveOccurred())

	for _, cluster := range clusterComputeResource {
		framework.Logf("cluster name %v", cluster.Name())
		if strings.Contains(cluster.Name(), computeCluster) {
			clusterConfig, err := vsanHealthClient.VsanQueryObjectIdentities(ctx, cluster.Reference())
			gomega.Expect(err).NotTo(gomega.HaveOccurred())
			vsanObjUUID = clusterConfig.Health.ObjectHealthDetail[0].ObjUuids
			break
		}
	}
	return vsanObjUUID
}

//queryVsanObj takes vsanObjuuid as input and resturns vsanObj info such as hostUUID
func queryVsanObj(ctx context.Context, vs *vSphere, vsanObjuuid []string) string {
	c := newClient(ctx, vs)
	datacenter := e2eVSphere.Config.Global.Datacenters

	vsanHealthClient, err := newVsanHealthSvcClient(ctx, c.Client)
	gomega.Expect(err).NotTo(gomega.HaveOccurred())

	finder := find.NewFinder(vsanHealthClient.vim25Client, false)
	dc, err := finder.Datacenter(ctx, datacenter)
	gomega.Expect(err).NotTo(gomega.HaveOccurred())
	finder.SetDatacenter(dc)

	result, err := vsanHealthClient.QueryVsanObjects(ctx, vsanObjuuid, vs)
	gomega.Expect(err).NotTo(gomega.HaveOccurred())

	return result
}

//hostLogin methods sets the ESX host password
func hostLogin(user, instruction string, questions []string, echos []bool) (answers []string, err error) {
	answers = make([]string, len(questions))
	for n := range questions {
		answers[n] = esxPassword
	}
	return answers, nil
}

//connectESX executes ssh commands on the give ESX host and returns the bash result
func connectESX(username string, addr string, cmd string) (string, error) {
	// Authentication
	config := &ssh.ClientConfig{
		User:            username,
		HostKeyCallback: ssh.InsecureIgnoreHostKey(),
		Auth: []ssh.AuthMethod{
			ssh.KeyboardInteractive(hostLogin),
		},
	}
	// Connect
	client, err := ssh.Dial("tcp", net.JoinHostPort(addr, sshdPort), config)
	if err != nil {
		framework.Logf("connection failed due to %v", err)
		return "", err
	}
	// Create a session. It is one session per command.
	session, err := client.NewSession()
	if err != nil {
		framework.Logf("session creation failed due to %v", err)
		return "", err
	}
	defer session.Close()
	var b bytes.Buffer
	session.Stdout = &b
	err = session.Start(cmd)
	return b.String(), err
}

// getPersistentVolumeSpecWithStorageclass is to create PV volume spec with given FCD ID, Reclaim Policy and labels
func getPersistentVolumeSpecWithStorageclass(volumeHandle string, persistentVolumeReclaimPolicy v1.PersistentVolumeReclaimPolicy, storageClass string, labels map[string]string) *v1.PersistentVolume {
	var (
		pvConfig fpv.PersistentVolumeConfig
		pv       *v1.PersistentVolume
		claimRef *v1.ObjectReference
	)
	pvConfig = fpv.PersistentVolumeConfig{
		NamePrefix: "vspherepv-",
		PVSource: v1.PersistentVolumeSource{
			CSI: &v1.CSIPersistentVolumeSource{
				Driver:       e2evSphereCSIDriverName,
				VolumeHandle: volumeHandle,
				ReadOnly:     false,
				FSType:       "ext4",
			},
		},
		Prebind: nil,
	}

	pv = &v1.PersistentVolume{
		TypeMeta: metav1.TypeMeta{},
		ObjectMeta: metav1.ObjectMeta{
			GenerateName: pvConfig.NamePrefix,
		},
		Spec: v1.PersistentVolumeSpec{
			PersistentVolumeReclaimPolicy: persistentVolumeReclaimPolicy,
			Capacity: v1.ResourceList{
				v1.ResourceName(v1.ResourceStorage): resource.MustParse("2Gi"),
			},
			PersistentVolumeSource: pvConfig.PVSource,
			AccessModes: []v1.PersistentVolumeAccessMode{
				v1.ReadWriteOnce,
			},
			ClaimRef:         claimRef,
			StorageClassName: storageClass,
		},
		Status: v1.PersistentVolumeStatus{},
	}
	if labels != nil {
		pv.Labels = labels
	}
	// Annotation needed to delete a statically created pv
	annotations := make(map[string]string)
	annotations["pv.kubernetes.io/provisioned-by"] = e2evSphereCSIDriverName
	pv.Annotations = annotations
	return pv
}

// getPVCSpecWithPVandStorageClass is to create PVC spec with given PV , storage class and label details
func getPVCSpecWithPVandStorageClass(pvcName string, namespace string, labels map[string]string, pvName string, storageclass string) *v1.PersistentVolumeClaim {
	pvc := &v1.PersistentVolumeClaim{
		ObjectMeta: metav1.ObjectMeta{
			GenerateName: pvcName,
			Namespace:    namespace,
		},
		Spec: v1.PersistentVolumeClaimSpec{
			AccessModes: []v1.PersistentVolumeAccessMode{
				v1.ReadWriteOnce,
			},
			Resources: v1.ResourceRequirements{
				Requests: v1.ResourceList{
					v1.ResourceName(v1.ResourceStorage): resource.MustParse("2Gi"),
				},
			},
			VolumeName:       pvName,
			StorageClassName: &storageclass,
		},
	}
	if labels != nil {
		pvc.Spec.Selector = &metav1.LabelSelector{MatchLabels: labels}
	}

	return pvc
}

//waitForEvent waits for and event with specified message substr for a given object name
func waitForEvent(ctx context.Context, client clientset.Interface, namespace string, substr string, name string) error {
	log := logger.GetLogger(ctx)
	waitErr := wait.PollImmediate(poll, pollTimeoutShort, func() (bool, error) {
		eventList, err := client.CoreV1().Events(namespace).List(ctx, metav1.ListOptions{FieldSelector: "involvedObject.name=" + name})
		if err != nil {
			return false, err
		}
		for _, item := range eventList.Items {
			if strings.Contains(item.Message, substr) {
				log.Infof("Found event %v", item)
				return true, nil
			}
		}
		return false, nil
	})
	return waitErr
}

//bringSvcK8sAPIServerDown function moves the static kube-apiserver.yaml out of k8's manifests directory
//It takes VC IP and SV K8's master IP as input
func bringSvcK8sAPIServerDown(vc string) error {
	file := "master.txt"
	token := "token.txt"
	// Note: /usr/lib/vmware-wcp/decryptK8Pwd.py is not an officially supported API and may change at any time
	sshCmd := fmt.Sprintf("/usr/lib/vmware-wcp/decryptK8Pwd.py > %s", file)
	framework.Logf("Invoking command %v on vCenter host %v", sshCmd, vc)
	result, err := fssh.SSH(sshCmd, vc, framework.TestContext.Provider)
	if err != nil || result.Code != 0 {
		fssh.LogResult(result)
		return fmt.Errorf("couldn't execute command: %s on vCenter host: %v", sshCmd, err)
	}

	sshCmd = fmt.Sprintf("(awk 'FNR == 7 {print $2}' %s) > %s", file, token)
	framework.Logf("Invoking command %v on vCenter host %v", sshCmd, vc)
	result, err = fssh.SSH(sshCmd, vc, framework.TestContext.Provider)
	if err != nil || result.Code != 0 {
		fssh.LogResult(result)
		return fmt.Errorf("couldn't execute command: %s on vCenter host: %v", sshCmd, err)
	}

	sshCmd = fmt.Sprintf("sshpass -f %s ssh root@$(awk 'FNR == 6 {print $2}' master.txt) -o 'StrictHostKeyChecking no' 'mv %s/%s /root'", token, kubeAPIPath, kubeAPIfile)
	framework.Logf("Invoking command %v on vCenter host %v", sshCmd, vc)
	result, err = fssh.SSH(sshCmd, vc, framework.TestContext.Provider)
	time.Sleep(kubeAPIRecoveryTime)
	if err != nil || result.Code != 0 {
		fssh.LogResult(result)
		return fmt.Errorf("couldn't execute command: %s on vCenter host: %v", sshCmd, err)
	}
	return nil
}

//bringSvcK8sAPIServerUp function moves the static kube-apiserver.yaml to k8's manifests directory
//It takes VC IP and SV K8's master IP as input
func bringSvcK8sAPIServerUp(ctx context.Context, client clientset.Interface, pvclaim *v1.PersistentVolumeClaim, vc, healthStatus string) error {
	sshCmd := fmt.Sprintf("sshpass -f token.txt ssh root@$(awk 'FNR == 6 {print $2}' master.txt) -o 'StrictHostKeyChecking no' 'mv /root/%s %s'", kubeAPIfile, kubeAPIPath)
	framework.Logf("Invoking command %v on vCenter host %v", sshCmd, vc)
	result, err := fssh.SSH(sshCmd, vc, framework.TestContext.Provider)
	if err != nil || result.Code != 0 {
		fssh.LogResult(result)
		return fmt.Errorf("couldn't execute command: %s on vCenter host: %v", sshCmd, err)
	}
	ginkgo.By(fmt.Sprintf("polling for %v minutes...", pollTimeout))
	err = pvcHealthAnnotationWatcher(ctx, client, pvclaim, healthStatus)
	if err != nil {
		return err
	}
	return nil
}

//pvcHealthAnnotationWatcher polls the health status of pvc and returns error if any
func pvcHealthAnnotationWatcher(ctx context.Context, client clientset.Interface, pvclaim *v1.PersistentVolumeClaim, healthStatus string) error {
	waitErr := wait.Poll(pollTimeoutShort, pollTimeout, func() (bool, error) {
		framework.Logf("wait for next poll %v", pollTimeoutShort)
		pvc, err := client.CoreV1().PersistentVolumeClaims(pvclaim.Namespace).Get(ctx, pvclaim.Name, metav1.GetOptions{})
		if err != nil {
			return false, nil
		}
		if pvc.Annotations[pvcHealthAnnotation] == healthStatus {
			framework.Logf("health annonation added :%v", pvc.Annotations[pvcHealthAnnotation])
			return true, nil
		}
		return false, nil
	})
	return waitErr
}

//wait for ESX to be up
func checkHostStatus(ip string) error {
	framework.Logf("host ip %v", ip)
	timeout := 1 * time.Second
	waitErr := wait.Poll(pollTimeoutShort, pollTimeout, func() (bool, error) {
		framework.Logf("wait until %v seconds", pollTimeoutShort)
		_, err := net.DialTimeout("tcp", ip+":22", timeout)
		if err != nil {
			framework.Logf("Site unreachable, error: ", err)
			return false, nil
		}
		framework.Logf("Site reachable")
		return true, nil
	})
	return waitErr
}

// waitForNamespaceToGetDeleted waits for a namespace to get deleted or until timeout occurs, whichever comes first.
func waitForNamespaceToGetDeleted(ctx context.Context, c clientset.Interface, namespaceToDelete string, Poll, timeout time.Duration) error {
	framework.Logf("Waiting up to %v for namespace %s to get deleted", timeout, namespaceToDelete)
	for start := time.Now(); time.Since(start) < timeout; time.Sleep(Poll) {
		namespace, err := c.CoreV1().Namespaces().Get(ctx, namespaceToDelete, metav1.GetOptions{})
		if err == nil {
			framework.Logf("Namespace %s found and status=%s (%v)", namespaceToDelete, namespace.Status, time.Since(start))
			continue
		}
		if apierrors.IsNotFound(err) {
			framework.Logf("namespace %s was removed", namespaceToDelete)
			return nil
		}
		framework.Logf("Get namespace %s is failed, ignoring for %v: %v", namespaceToDelete, Poll, err)
	}
	return fmt.Errorf("Namespace %s still exists within %v", namespaceToDelete, timeout)
}

// waitForCNSRegisterVolumeToGetCreated waits for a cnsRegisterVolume to get created or until timeout occurs, whichever comes first.
func waitForCNSRegisterVolumeToGetCreated(ctx context.Context, restConfig *rest.Config, namespace string, cnsRegisterVolume *cnsregistervolumev1alpha1.CnsRegisterVolume, Poll, timeout time.Duration) error {
	framework.Logf("Waiting up to %v for CnsRegisterVolume %s to get created", timeout, cnsRegisterVolume)

	cnsRegisterVolumeName := cnsRegisterVolume.GetName()
	for start := time.Now(); time.Since(start) < timeout; time.Sleep(Poll) {
		cnsRegisterVolume = getCNSRegistervolume(ctx, restConfig, cnsRegisterVolume)
		flag := cnsRegisterVolume.Status.Registered
		if !flag {
			framework.Logf("cnsRegisterVolume %s found and Registered status is  =%s (%v)", cnsRegisterVolumeName, flag, time.Since(start))
			continue
		} else {
			return nil
		}
	}

	return fmt.Errorf("cnsRegisterVolume %s creation is failed within %v", cnsRegisterVolumeName, timeout)
}

// waitForCNSRegisterVolumeToGetDeleted waits for a cnsRegisterVolume to get deleted or until timeout occurs, whichever comes first.
func waitForCNSRegisterVolumeToGetDeleted(ctx context.Context, restConfig *rest.Config, namespace string, cnsRegisterVolume *cnsregistervolumev1alpha1.CnsRegisterVolume, Poll, timeout time.Duration) error {
	framework.Logf("Waiting up to %v for cnsRegisterVolume %s to get deleted", timeout, cnsRegisterVolume)

	cnsRegisterVolumeName := cnsRegisterVolume.GetName()
	for start := time.Now(); time.Since(start) < timeout; time.Sleep(Poll) {
		flag := queryCNSRegisterVolume(ctx, restConfig, cnsRegisterVolumeName, namespace)
		if flag {
			framework.Logf("CnsRegisterVolume %s is not yet deleted. Deletion flag status  =%s (%v)", cnsRegisterVolumeName, flag, time.Since(start))
			continue
		}
		return nil
	}

	return fmt.Errorf("CnsRegisterVolume %s deletion is failed within %v", cnsRegisterVolumeName, timeout)
}

// getK8sMasterIP gets k8s master ip in vanilla setup
func getK8sMasterIP(ctx context.Context, client clientset.Interface) string {
	var err error
	nodes, err := client.CoreV1().Nodes().List(ctx, metav1.ListOptions{})
	gomega.Expect(err).NotTo(gomega.HaveOccurred())
	var k8sMasterIP string
	for _, node := range nodes.Items {
		if strings.Contains(node.Name, "master") {
			addrs := node.Status.Addresses
			for _, addr := range addrs {
				if addr.Type == v1.NodeExternalIP {
					k8sMasterIP = addr.Address
				}
			}
		}
	}
	return k8sMasterIP
}

// toggleCSIMigrationFeatureGatesOnKubeControllerManager adds/removes CSIMigration and CSIMigrationvSphere feature gates to/from kube-controller-manager
func toggleCSIMigrationFeatureGatesOnKubeControllerManager(ctx context.Context, client clientset.Interface, add bool) error {
	var err error
	sshCmd := ""
	if !vanillaCluster {
		return fmt.Errorf("'toggleCSIMigrationFeatureGatesToKubeControllerManager' is implemented for vanilla cluster alone")
	}
	if add {
		sshCmd = "sed -i -e 's/CSIMigration=false,CSIMigrationvSphere=false/CSIMigration=true,CSIMigrationvSphere=true/g' " + kcmManifest
	} else {
		sshCmd = "sed -i '/CSIMigration/d' " + kcmManifest
	}
	grepCmd := "grep CSIMigration " + kcmManifest
	k8sMasterIP := getK8sMasterIP(ctx, client)
	framework.Logf("Invoking command %v on host %v", grepCmd, k8sMasterIP)
	sshClientConfig := &ssh.ClientConfig{
		User: "root",
		Auth: []ssh.AuthMethod{
			ssh.Password("ca$hc0w"),
		},
		HostKeyCallback: ssh.InsecureIgnoreHostKey(),
	}
	result, err := sshExec(sshClientConfig, k8sMasterIP, grepCmd)
	if err != nil {
		return err
	}
	if err != nil {
		fssh.LogResult(result)
		return fmt.Errorf("command failed/couldn't execute command: %s on host: %v , error: %s", grepCmd, k8sMasterIP, err)
	}
	if result.Code != 0 {
		if add {
			sshCmd = "gawk -i inplace '/--bind-addres/ { print; print \"    - --feature-gates=CSIMigration=true,CSIMigrationvSphere=true\"; next }1' " + kcmManifest
		} else {
			return nil
		}
	}
	framework.Logf("Invoking command %v on host %v", sshCmd, k8sMasterIP)
	result, err = sshExec(sshClientConfig, k8sMasterIP, sshCmd)
	if err != nil || result.Code != 0 {
		fssh.LogResult(result)
		return fmt.Errorf("couldn't execute command: %s on host: %v , error: %s", sshCmd, k8sMasterIP, err)
	}
	// sleeping for two seconds so that the change made to manifest file is recognised
	time.Sleep(2 * time.Second)
	framework.Logf("Waiting for 'kube-controller-manager' controller pod to come up within %v seconds", pollTimeout)
	label := labels.SelectorFromSet(labels.Set(map[string]string{"component": "kube-controller-manager"}))
	_, err = fpod.WaitForPodsWithLabelRunningReady(client, kubeSystemNamespace, label, 1, pollTimeout)
	framework.Logf("'kube-controller-manager' controller pod is up and ready within %v seconds", pollTimeout)
	return err
}

func sshExec(sshClientConfig *ssh.ClientConfig, host string, cmd string) (fssh.Result, error) {
	result := fssh.Result{Host: host, Cmd: cmd}
	sshClient, err := ssh.Dial("tcp", host+":22", sshClientConfig)
	if err != nil {
		result.Stdout = ""
		result.Stderr = ""
		result.Code = 0
		return result, err
	}
	defer sshClient.Close()
	sshSession, err := sshClient.NewSession()
	if err != nil {
		result.Stdout = ""
		result.Stderr = ""
		result.Code = 0
		return result, err
	}
	defer sshSession.Close()
	// Run the command.
	code := 0
	var bytesStdout, bytesStderr bytes.Buffer
	sshSession.Stdout, sshSession.Stderr = &bytesStdout, &bytesStderr
	if err = sshSession.Run(cmd); err != nil {
		if exiterr, ok := err.(*ssh.ExitError); ok {
			// If we got an ExitError and the exit code is nonzero, we'll
			// consider the SSH itself successful but cmd failed on the host
			if code = exiterr.ExitStatus(); code != 0 {
				err = nil
			}
		} else {
			err = fmt.Errorf("failed running `%s` on %s@%s: '%v'", cmd, sshClientConfig.User, host, err)
		}
	}
	result.Stdout = bytesStdout.String()
	result.Stderr = bytesStderr.String()
	result.Code = code
	return result, err
}

// createPod with given claims based on node selector
func createPod(client clientset.Interface, namespace string, nodeSelector map[string]string, pvclaims []*v1.PersistentVolumeClaim, isPrivileged bool, command string) (*v1.Pod, error) {
	pod := fpod.MakePod(namespace, nodeSelector, pvclaims, isPrivileged, command)
	pod.Spec.Containers[0].Image = busyBoxImageOnGcr
	pod, err := client.CoreV1().Pods(namespace).Create(context.TODO(), pod, metav1.CreateOptions{})
	if err != nil {
		return nil, fmt.Errorf("pod Create API error: %v", err)
	}
	// Waiting for pod to be running
	err = fpod.WaitForPodNameRunningInNamespace(client, pod.Name, namespace)
	if err != nil {
		return pod, fmt.Errorf("pod %q is not Running: %v", pod.Name, err)
	}
	// get fresh pod info
	pod, err = client.CoreV1().Pods(namespace).Get(context.TODO(), pod.Name, metav1.GetOptions{})
	if err != nil {
		return pod, fmt.Errorf("pod Get API error: %v", err)
	}
	return pod, nil
}

// getPersistentVolumeSpecForFileShare returns the PersistentVolume spec
func getPersistentVolumeSpecForFileShare(fileshareID string, persistentVolumeReclaimPolicy v1.PersistentVolumeReclaimPolicy, labels map[string]string, accessMode v1.PersistentVolumeAccessMode) *v1.PersistentVolume {
	pv := getPersistentVolumeSpec(fileshareID, persistentVolumeReclaimPolicy, labels)
	pv.Spec.AccessModes = []v1.PersistentVolumeAccessMode{accessMode}
	return pv
}

//getPersistentVolumeClaimSpecForFileShare return the PersistentVolumeClaim spec in the specified namespace
func getPersistentVolumeClaimSpecForFileShare(namespace string, labels map[string]string, pvName string, accessMode v1.PersistentVolumeAccessMode) *v1.PersistentVolumeClaim {
	pvc := getPersistentVolumeClaimSpec(namespace, labels, pvName)
	pvc.Spec.AccessModes = []v1.PersistentVolumeAccessMode{accessMode}
	return pvc
}

<<<<<<< HEAD
// waitForPVCToComplete waits for PVC to complete PVC resize. It waits till the condition "FileSystemResizePending" is gone from the PVC condetion status
func waitForPVCToCompleteResizing(client clientset.Interface, namespace string, pvcName string, poll time.Duration, timeout time.Duration) error {
	ctx, cancel := context.WithCancel(context.Background())
	defer cancel()
	var pvclaim *v1.PersistentVolumeClaim
	var err error

	for start := time.Now(); time.Since(start) < timeout; time.Sleep(poll) {
		pvclaim, err = client.CoreV1().PersistentVolumeClaims(namespace).Get(ctx, pvcName, metav1.GetOptions{})
		if err != nil {
			return fmt.Errorf("error while fetching pvc '%v' after controller resize: %v", pvcName, err)
		}
		gomega.Expect(pvclaim).NotTo(gomega.BeNil())
		inProgressConditions := pvclaim.Status.Conditions
		if len(inProgressConditions) > 0 {
			expectEqual(len(inProgressConditions), 1, fmt.Sprintf("PVC '%v' has more than one status conditions", pvcName))
			if inProgressConditions[0].Type == v1.PersistentVolumeClaimFileSystemResizePending {
				framework.Logf("PVC '%v' resize is in progress", pvcName)
			}
			continue
		} else if len(inProgressConditions) == 0 {
			return nil
		}
	}

	return fmt.Errorf("Timed out waiting for PVC to completing resize")

}

//getDefaultDatastore returns default datastore
func getDefaultDatastore(ctx context.Context) *object.Datastore {
	var defaultDatastore *object.Datastore
	finder := find.NewFinder(e2eVSphere.Client.Client, false)
	cfg, err := getConfig()
	gomega.Expect(err).NotTo(gomega.HaveOccurred())
	dcList := strings.Split(cfg.Global.Datacenters, ",")
	datacenters := []string{}
	for _, dc := range dcList {
		dcName := strings.TrimSpace(dc)
		if dcName != "" {
			datacenters = append(datacenters, dcName)
		}
	}
	for _, dc := range datacenters {
		defaultDatacenter, err := finder.Datacenter(ctx, dc)
		gomega.Expect(err).NotTo(gomega.HaveOccurred())
		finder.SetDatacenter(defaultDatacenter)
		datastoreURL := GetAndExpectStringEnvVar(envSharedDatastoreURL)
		defaultDatastore, err = getDatastoreByURL(ctx, datastoreURL, defaultDatacenter)
		if err == nil {
			break
		}
	}
	gomega.Expect(defaultDatastore).NotTo(gomega.BeNil())
	return defaultDatastore
}

//invokeVsanHealthService this method starts/stops VSAN health service based on the operation that we pass in the parameter
func invokeVsanHealthService(operation string, vcAddress string) {
	ginkgo.By(fmt.Sprintf("%s Starting vsan-health on the vCenter host", operation))
	err := invokeVCenterServiceControl(operation, vsanhealthServiceName, vcAddress)
	gomega.Expect(err).NotTo(gomega.HaveOccurred())
	ginkgo.By(fmt.Sprintf("Sleeping for %v seconds to allow vsan-health to %s", vsanHealthServiceWaitTime, operation))
	time.Sleep(time.Duration(vsanHealthServiceWaitTime) * time.Second)
}

//invokeSPSService this method starts/stops SPS service based on the operation that we pass in the parameter
func invokeSPSService(operation string, vcAddress string) {
	ginkgo.By(fmt.Sprintf("%s SPS on the vCenter host", operation))
	err := invokeVCenterServiceControl(operation, spsServiceName, vcAddress)
	gomega.Expect(err).NotTo(gomega.HaveOccurred())
	ginkgo.By(fmt.Sprintf("Sleeping for %v seconds to allow SPS to %s", sleepTimeOut, operation))
	time.Sleep(time.Duration(sleepTimeOut) * time.Second)
=======
//getDefaultDatastore returns default datastore
func getDefaultDatastore(ctx context.Context) *object.Datastore {
	if defaultDatastore == nil {
		finder := find.NewFinder(e2eVSphere.Client.Client, false)
		cfg, err := getConfig()
		gomega.Expect(err).NotTo(gomega.HaveOccurred())
		dcList := strings.Split(cfg.Global.Datacenters, ",")
		datacenters := []string{}
		for _, dc := range dcList {
			dcName := strings.TrimSpace(dc)
			if dcName != "" {
				datacenters = append(datacenters, dcName)
			}
		}
		for _, dc := range datacenters {
			defaultDatacenter, err := finder.Datacenter(ctx, dc)
			gomega.Expect(err).NotTo(gomega.HaveOccurred())
			finder.SetDatacenter(defaultDatacenter)
			datastoreURL := GetAndExpectStringEnvVar(envSharedDatastoreURL)
			defaultDatastore, err = getDatastoreByURL(ctx, datastoreURL, defaultDatacenter)
			if err == nil {
				break
			}
		}
		gomega.Expect(defaultDatastore).NotTo(gomega.BeNil())
	}

	return defaultDatastore
>>>>>>> 2cd55965
}<|MERGE_RESOLUTION|>--- conflicted
+++ resolved
@@ -2128,81 +2128,6 @@
 	return pvc
 }
 
-<<<<<<< HEAD
-// waitForPVCToComplete waits for PVC to complete PVC resize. It waits till the condition "FileSystemResizePending" is gone from the PVC condetion status
-func waitForPVCToCompleteResizing(client clientset.Interface, namespace string, pvcName string, poll time.Duration, timeout time.Duration) error {
-	ctx, cancel := context.WithCancel(context.Background())
-	defer cancel()
-	var pvclaim *v1.PersistentVolumeClaim
-	var err error
-
-	for start := time.Now(); time.Since(start) < timeout; time.Sleep(poll) {
-		pvclaim, err = client.CoreV1().PersistentVolumeClaims(namespace).Get(ctx, pvcName, metav1.GetOptions{})
-		if err != nil {
-			return fmt.Errorf("error while fetching pvc '%v' after controller resize: %v", pvcName, err)
-		}
-		gomega.Expect(pvclaim).NotTo(gomega.BeNil())
-		inProgressConditions := pvclaim.Status.Conditions
-		if len(inProgressConditions) > 0 {
-			expectEqual(len(inProgressConditions), 1, fmt.Sprintf("PVC '%v' has more than one status conditions", pvcName))
-			if inProgressConditions[0].Type == v1.PersistentVolumeClaimFileSystemResizePending {
-				framework.Logf("PVC '%v' resize is in progress", pvcName)
-			}
-			continue
-		} else if len(inProgressConditions) == 0 {
-			return nil
-		}
-	}
-
-	return fmt.Errorf("Timed out waiting for PVC to completing resize")
-
-}
-
-//getDefaultDatastore returns default datastore
-func getDefaultDatastore(ctx context.Context) *object.Datastore {
-	var defaultDatastore *object.Datastore
-	finder := find.NewFinder(e2eVSphere.Client.Client, false)
-	cfg, err := getConfig()
-	gomega.Expect(err).NotTo(gomega.HaveOccurred())
-	dcList := strings.Split(cfg.Global.Datacenters, ",")
-	datacenters := []string{}
-	for _, dc := range dcList {
-		dcName := strings.TrimSpace(dc)
-		if dcName != "" {
-			datacenters = append(datacenters, dcName)
-		}
-	}
-	for _, dc := range datacenters {
-		defaultDatacenter, err := finder.Datacenter(ctx, dc)
-		gomega.Expect(err).NotTo(gomega.HaveOccurred())
-		finder.SetDatacenter(defaultDatacenter)
-		datastoreURL := GetAndExpectStringEnvVar(envSharedDatastoreURL)
-		defaultDatastore, err = getDatastoreByURL(ctx, datastoreURL, defaultDatacenter)
-		if err == nil {
-			break
-		}
-	}
-	gomega.Expect(defaultDatastore).NotTo(gomega.BeNil())
-	return defaultDatastore
-}
-
-//invokeVsanHealthService this method starts/stops VSAN health service based on the operation that we pass in the parameter
-func invokeVsanHealthService(operation string, vcAddress string) {
-	ginkgo.By(fmt.Sprintf("%s Starting vsan-health on the vCenter host", operation))
-	err := invokeVCenterServiceControl(operation, vsanhealthServiceName, vcAddress)
-	gomega.Expect(err).NotTo(gomega.HaveOccurred())
-	ginkgo.By(fmt.Sprintf("Sleeping for %v seconds to allow vsan-health to %s", vsanHealthServiceWaitTime, operation))
-	time.Sleep(time.Duration(vsanHealthServiceWaitTime) * time.Second)
-}
-
-//invokeSPSService this method starts/stops SPS service based on the operation that we pass in the parameter
-func invokeSPSService(operation string, vcAddress string) {
-	ginkgo.By(fmt.Sprintf("%s SPS on the vCenter host", operation))
-	err := invokeVCenterServiceControl(operation, spsServiceName, vcAddress)
-	gomega.Expect(err).NotTo(gomega.HaveOccurred())
-	ginkgo.By(fmt.Sprintf("Sleeping for %v seconds to allow SPS to %s", sleepTimeOut, operation))
-	time.Sleep(time.Duration(sleepTimeOut) * time.Second)
-=======
 //getDefaultDatastore returns default datastore
 func getDefaultDatastore(ctx context.Context) *object.Datastore {
 	if defaultDatastore == nil {
@@ -2231,5 +2156,4 @@
 	}
 
 	return defaultDatastore
->>>>>>> 2cd55965
 }