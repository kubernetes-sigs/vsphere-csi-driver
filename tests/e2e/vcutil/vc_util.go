--- conflicted
+++ resolved
@@ -2503,15 +2503,6 @@
 		"Got timed-out while waiting for all required VC services to be up and running")
 }
 
-<<<<<<< HEAD
-// getDsMoRefFromURL get datastore MoRef from its URL
-func GetDsMoRefFromURL(ctx context.Context, e2eTestConfig *config.E2eTestConfig, dsURL string) vim25types.ManagedObjectReference {
-	dcList, err := GetAllDatacenters(ctx, e2eTestConfig)
-	gomega.Expect(err).NotTo(gomega.HaveOccurred())
-	var ds *object.Datastore
-	for _, dc := range dcList {
-		ds, err = GetDatastoreByURL(ctx, e2eTestConfig, dsURL, dc)
-=======
 // EnterHostIntoMM puts a host into maintenance mode with a particular timeout and
 // maintenance mode type
 func EnterHostIntoMM(ctx context.Context, host *object.HostSystem, mmModeType string,
@@ -2599,7 +2590,6 @@
 	var ds *object.Datastore
 	for _, dc := range dcList {
 		ds, err = GetDatastoreByURL(ctx, vs, dsURL, dc)
->>>>>>> 58736e87
 		if err != nil {
 			if !strings.Contains(err.Error(), "couldn't find Datastore given URL") {
 				gomega.Expect(err).NotTo(gomega.HaveOccurred())
