--- conflicted
+++ resolved
@@ -106,7 +106,6 @@
 
 // This struct has all the testbed related information
 type TestBedConfig struct {
-<<<<<<< HEAD
 	EsxIp1               string
 	EsxIp2               string
 	EsxIp3               string
@@ -135,6 +134,7 @@
 	Multivc              bool
 	StretchedSVC         bool
 	IsPrivateNetwork     bool
+	LinkedClone          bool
 	K8sMasterIp1PortNum  string
 	K8sMasterIp2PortNum  string
 	K8sMasterIp3PortNum  string
@@ -161,62 +161,6 @@
 	Podname              string
 	Datastores           []map[string]string
 	WcpVsanDirectCluster bool
-=======
-	EsxIp1              string
-	EsxIp2              string
-	EsxIp3              string
-	EsxIp4              string
-	EsxIp5              string
-	EsxIp6              string
-	EsxIp7              string
-	EsxIp8              string
-	EsxIp9              string
-	EsxIp10             string
-	VcAddress           string
-	VcAddress2          string
-	VcAddress3          string
-	MasterIP1           string
-	MasterIP2           string
-	MasterIP3           string
-	IpPortMap           map[string]string
-	MissingEnvVars      []string
-	DefaultlocalhostIP  string //= "127.0.0.1"
-	VcIp2SshPortNum     string
-	VcIp3SshPortNum     string
-	RwxAccessMode       bool
-	Vcptocsi            bool
-	MultipleSvc         bool
-	WindowsEnv          bool
-	Multivc             bool
-	StretchedSVC        bool
-	IsPrivateNetwork    bool
-	LinkedClone         bool
-	K8sMasterIp1PortNum string
-	K8sMasterIp2PortNum string
-	K8sMasterIp3PortNum string
-	VcIp1SshPortNum     string
-	EsxIp1PortNum       string
-	EsxIp2PortNum       string
-	EsxIp3PortNum       string
-	EsxIp4PortNum       string
-	EsxIp5PortNum       string
-	EsxIp6PortNum       string
-	EsxIp7PortNum       string
-	EsxIp8PortNum       string
-	EsxIp9PortNum       string
-	EsxIp10PortNum      string
-	VcVersion           string
-	DefaultCluster      *object.ClusterComputeResource
-	DefaultDatastore    *object.Datastore
-	Name                string `default:"worker"`
-	User                string
-	Location            string
-	VcIp                string
-	VcVmName            string
-	EsxHosts            []map[string]string
-	Podname             string
-	Datastores          []map[string]string
->>>>>>> 52fe10c1
 }
 
 // NetPermissionConfig consists of information used to restrict the
