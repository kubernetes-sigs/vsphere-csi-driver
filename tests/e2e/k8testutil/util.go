--- conflicted
+++ resolved
@@ -2562,13 +2562,8 @@
 
 // GetStatefulSetFromManifest creates a StatefulSet from the statefulset.yaml
 // file present in the manifest path.
-<<<<<<< HEAD
-func GetStatefulSetFromManifest(e2eTestConfig *config.E2eTestConfig, ns string) *appsv1.StatefulSet {
-	ssManifestFilePath := filepath.Join("..", constants.ManifestPath, "statefulset.yaml")
-=======
 func GetStatefulSetFromManifest(e2eTestConfig *config.TestInputData, ns string) *appsv1.StatefulSet {
 	ssManifestFilePath := filepath.Join(constants.ManifestPath, "statefulset.yaml")
->>>>>>> 58736e87
 	framework.Logf("Parsing statefulset from %v", ssManifestFilePath)
 	ss, err := manifest.StatefulSetFromManifest(ssManifestFilePath, ns)
 	framework.ExpectNoError(err)
@@ -7377,522 +7372,6 @@
 	fmt.Println("All required storage policy usages are available.")
 }
 
-<<<<<<< HEAD
-func Validate_totalStoragequota_afterCleanUp(ctx context.Context, diskSize string,
-	totalUsedQuotaBeforeCleanup *resource.Quantity, totalUsedQuotaAfterCleanup *resource.Quantity) bool {
-	var validTotalQuota bool
-	validTotalQuota = false
-
-	out := make([]byte, 0, 64)
-	result, diskUnit_quotaBefore := totalUsedQuotaBeforeCleanup.CanonicalizeBytes(out)
-	value := string(result)
-	quotaBeforeCleanUp, err := strconv.ParseInt(string(value), 10, 64)
-	gomega.Expect(err).NotTo(gomega.HaveOccurred())
-
-	ginkgo.By(fmt.Sprintf(" quotaBefore :  %v%s", quotaBeforeCleanUp, string(diskUnit_quotaBefore)))
-
-	result1, diskUnit_quotaAfter := totalUsedQuotaAfterCleanup.CanonicalizeBytes(out)
-	value1 := string(result1)
-	quotaAfter, err := strconv.ParseInt(string(value1), 10, 64)
-	gomega.Expect(err).NotTo(gomega.HaveOccurred())
-	ginkgo.By(fmt.Sprintf(" quotaAfter :  %v%s", quotaAfter, string(diskUnit_quotaAfter)))
-
-	sizeStr := strings.TrimSpace(diskSize)
-	ginkgo.By(fmt.Sprintf(" diskSize :  %s", diskSize))
-	// Use regex to extract the numeric part
-	rex := regexp.MustCompile(`\d+`)
-	numStr := rex.FindString(sizeStr)
-
-	// Convert to int64
-	storage, err := strconv.ParseInt(numStr, 10, 64)
-	gomega.Expect(err).NotTo(gomega.HaveOccurred())
-
-	// Determine the unit
-	diskSizeUnit := strings.ToUpper(strings.TrimPrefix(sizeStr, numStr))
-
-	//To calculate the ExpectedQuota, It is required to match the diskUnit's of
-	//storageQuota that was showing before and after the workload creation
-	if string(diskUnit_quotaBefore) != string(diskUnit_quotaAfter) {
-		if string(diskUnit_quotaAfter) == "Mi" && diskSizeUnit == "GI" {
-			if string(diskUnit_quotaBefore) == "Gi" {
-				var bytes int64 = quotaBeforeCleanUp
-				quotaBeforeCleanUp = int64(bytes) * 1024
-			}
-			storage = storage * 1024
-			fmt.Printf("Converted quotaBefore: %dMi and diskSiseUsed to Mi: %dMi\n", quotaBeforeCleanUp, storage)
-		}
-		if string(diskUnit_quotaAfter) == "Gi" && diskSizeUnit == "GI" {
-			if string(diskUnit_quotaBefore) == "Mi" {
-				var mb int64 = quotaBeforeCleanUp
-				quotaBeforeCleanUp = mb / 1024
-			}
-			fmt.Printf("Converted quotaBefore: %dGi and diskSiseUsed to Gi: %dGi\n", quotaBeforeCleanUp, storage)
-		}
-	} else {
-		if string(diskUnit_quotaAfter) == "Gi" && diskSizeUnit == "GI" {
-			fmt.Printf(" quotaBefore: %dGi and diskSiseUsed to Gi: %dGi\n", quotaBeforeCleanUp, storage)
-		}
-
-		if string(diskUnit_quotaAfter) == "Mi" && diskSizeUnit == "GI" {
-			storage = storage * 1024
-			fmt.Printf("Converted quotaBefore: %dMi and diskSiseUsed to Mi: %dMi\n", quotaBeforeCleanUp, storage)
-		}
-	}
-
-	quota := quotaBeforeCleanUp - storage
-	fmt.Printf("cleanup quota : %v, quotaAfter: %v ", quota, quotaAfter)
-	if quota == quotaAfter {
-		validTotalQuota = true
-		ginkgo.By(fmt.Sprintf("quotaBeforeCleanUp - diskSize: %v, quotaAfter : %v", quota, quotaAfter))
-		ginkgo.By(fmt.Sprintf("validTotalQuota on storagePolicy:  %v", validTotalQuota))
-
-	}
-
-	return validTotalQuota
-}
-
-// validate_reservedQuota_afterCleanUp  after the volume goes to bound state or
-// after teast clean up , expected reserved quota should be "0"
-func Validate_reservedQuota_afterCleanUp(ctx context.Context, total_reservedQuota *resource.Quantity,
-	policy_reservedQuota *resource.Quantity, storagepolicyUsage_reserved_Quota *resource.Quantity) bool {
-	ginkgo.By(fmt.Sprintf("reservedQuota on total storageQuota CR: %v"+
-		"storagePolicyQuota CR: %v, storagePolicyUsage CR: %v ",
-		total_reservedQuota.String(), policy_reservedQuota.String(), storagepolicyUsage_reserved_Quota.String()))
-
-	//After the clean up it is expected to have reservedQuota to be '0'
-	return total_reservedQuota.String() == "0" &&
-		policy_reservedQuota.String() == "0" &&
-		storagepolicyUsage_reserved_Quota.String() == "0"
-
-}
-
-func Validate_totalStoragequota(ctx context.Context, diskSizes []string, totalUsedQuotaBefore *resource.Quantity,
-	totalUsedQuotaAfter *resource.Quantity) bool {
-	var validTotalQuota bool
-	validTotalQuota = false
-	var totalDiskStorage int64
-
-	//Convert string in the Form "1Gi" to quotaBefore=1 and suffix=Gi or Mi
-	out := make([]byte, 0, 64)
-	result, diskUnit_quotaBefore := totalUsedQuotaBefore.CanonicalizeBytes(out)
-	value := string(result)
-	quotaBefore, err := strconv.ParseInt(string(value), 10, 64)
-	gomega.Expect(err).NotTo(gomega.HaveOccurred())
-
-	ginkgo.By(fmt.Sprintf(" quotaBefore :  %v%s", quotaBefore, string(diskUnit_quotaBefore)))
-
-	//Convert string in the Form "1Gi" to quotaAfter=1 and suffix=Gi or Mi
-	result1, diskunit_quotaAfter := totalUsedQuotaAfter.CanonicalizeBytes(out)
-	value1 := string(result1)
-	quotaAfter, err := strconv.ParseInt(string(value1), 10, 64)
-	gomega.Expect(err).NotTo(gomega.HaveOccurred())
-
-	ginkgo.By(fmt.Sprintf(" quotaAfter :  %v%s", quotaAfter, string(diskunit_quotaAfter)))
-
-	totalDiskStorage = SumupAlltheResourceDiskUsage(diskSizes, diskunit_quotaAfter)
-
-	//To calculate the ExpectedQuota, It is required to match the diskUnit's of
-	//storageQuota that was showing before and after the workload creation
-	if string(diskUnit_quotaBefore) != string(diskunit_quotaAfter) {
-		if string(diskunit_quotaAfter) == "Mi" {
-			if string(diskUnit_quotaBefore) == "Gi" {
-				var bytes int64 = quotaBefore
-				quotaBefore = int64(bytes) * 1024
-			}
-		}
-		if string(diskunit_quotaAfter) == "Gi" {
-			if string(diskUnit_quotaBefore) == "Mi" {
-				var mb int64 = quotaBefore
-				quotaBefore = mb / 1024
-			}
-		}
-	}
-
-	ginkgo.By(fmt.Sprintf("quotaBefore+diskSize:  %v, quotaAfter : %v",
-		quotaBefore+totalDiskStorage, quotaAfter))
-	ginkgo.By(fmt.Sprintf("totalDiskStorage:  %v", totalDiskStorage))
-
-	if quotaBefore+totalDiskStorage == quotaAfter {
-		validTotalQuota = true
-		ginkgo.By(fmt.Sprintf("quotaBefore+diskSize:  %v, quotaAfter : %v",
-			quotaBefore+totalDiskStorage, quotaAfter))
-		ginkgo.By(fmt.Sprintf("validTotalQuota on storagePolicy:  %v", validTotalQuota))
-
-	}
-	return validTotalQuota
-}
-
-// Convert all the disks storage unit to the expected unit value and Sums up and returns the totalDiskStorage
-func SumupAlltheResourceDiskUsage(diskSizes []string, expectedUnit []byte) int64 {
-	var totalDiskStorage int64
-	var diskUnit string
-
-	fmt.Println("Length of slice:", len(diskSizes))
-
-	for _, diskSize := range diskSizes {
-		sizeStr := strings.TrimSpace(diskSize)
-		ginkgo.By(fmt.Sprintf("diskSize :  %s", diskSize))
-		ginkgo.By(fmt.Sprintf("present totalDiskStorage :  %d", totalDiskStorage))
-		// Use regex to extract the numeric part
-		rex := regexp.MustCompile(`\d+`)
-		numStr := rex.FindString(sizeStr)
-
-		// Convert to int64
-		storage, err := strconv.ParseInt(numStr, 10, 64)
-		gomega.Expect(err).NotTo(gomega.HaveOccurred())
-		framework.Logf("storage : %d", storage)
-
-		// Determine the unit
-		//diskUnit = strings.ToUpper(strings.TrimPrefix(sizeStr, numStr))
-		diskUnit = strings.TrimPrefix(sizeStr, numStr)
-		framework.Logf("diskUnit : %s", diskUnit)
-
-		if string(expectedUnit) == "Gi" {
-			if diskUnit == "Gi" {
-				totalDiskStorage = totalDiskStorage + storage
-			} else {
-				storageGi := storage / 1024
-				totalDiskStorage = totalDiskStorage + storageGi
-			}
-		} else if string(expectedUnit) == "Mi" {
-			if diskUnit == "Mi" {
-				totalDiskStorage = totalDiskStorage + storage
-			} else {
-				storageMi := storage * 1024
-				totalDiskStorage = totalDiskStorage + storageMi
-			}
-		}
-	}
-
-	framework.Logf("sum of all the disk storages = %d ", totalDiskStorage)
-	return totalDiskStorage
-
-}
-
-// Convert mb to String
-func ConvertInt64ToStrMbFormat(diskSize int64) string {
-	result := strconv.FormatInt(diskSize, 10) + "Mi"
-	fmt.Println(result)
-	return result
-}
-
-// expectEqual expects the specified two are the same, otherwise an exception raises
-func ExpectEqual(actual interface{}, extra interface{}, explain ...interface{}) {
-	gomega.ExpectWithOffset(1, actual).To(gomega.Equal(extra), explain...)
-}
-
-/*
-This function creates a wcp namespace in a vSphere supervisor Cluster, associating it
-with multiple storage policies and zones.
-It constructs an API request and sends it to the vSphere REST API.
-*/
-func CreatetWcpNsWithZonesAndPolicies(e2eTestConfig *config.E2eTestConfig,
-	vcRestSessionId string, storagePolicyId []string,
-	supervisorId string, zoneNames []string,
-	vmClass string, contentLibId string) (string, int, error) {
-
-	r := rand.New(rand.NewSource(time.Now().Unix()))
-	namespace := fmt.Sprintf("csi-%v", r.Intn(10000))
-	initailUrl := CreateInitialNsApiCallUrl(e2eTestConfig)
-	nsCreationUrl := initailUrl + "v2"
-
-	var storageSpecs []map[string]string
-	for _, policyId := range storagePolicyId {
-		storageSpecs = append(storageSpecs, map[string]string{"policy": policyId})
-	}
-
-	var zones []map[string]string
-	for _, zone := range zoneNames {
-		zones = append(zones, map[string]string{"name": zone})
-	}
-
-	// Create request body struct
-	requestBody := map[string]interface{}{
-		"namespace":     namespace,
-		"storage_specs": storageSpecs,
-		"supervisor":    supervisorId,
-		"zones":         zones,
-	}
-
-	// Add vm_service_spec only if vmClass and contentLibId are provided
-	if vmClass != "" && contentLibId != "" {
-		requestBody["vm_service_spec"] = map[string]interface{}{
-			"vm_classes":        []string{vmClass},
-			"content_libraries": []string{contentLibId},
-		}
-	}
-
-	reqBodyBytes, err := json.Marshal(requestBody)
-	if err != nil {
-		return "", 500, fmt.Errorf("error marshalling request body: %w", err)
-	}
-
-	reqBody := string(reqBodyBytes)
-	fmt.Println(reqBody)
-
-	// Make the API request
-	_, statusCode := InvokeVCRestAPIPostRequest(vcRestSessionId, nsCreationUrl, reqBody)
-
-	return namespace, statusCode, nil
-}
-
-/*
-This util will create initial namespace get/post api call request
-*/
-func CreateInitialNsApiCallUrl(e2eTestConfig *config.E2eTestConfig) string {
-	vcIp := e2eTestConfig.TestInput.Global.VCenterHostname
-
-	isPrivateNetwork := env.GetBoolEnvVarOrDefault("IS_PRIVATE_NETWORK", false)
-	if isPrivateNetwork {
-		vcIp = env.GetStringEnvVarOrDefault("LOCAL_HOST_IP", constants.DefaultlocalhostIP)
-	}
-
-	initialUrl := "https://" + vcIp + ":" + e2eTestConfig.TestInput.Global.VCenterPort +
-		"/api/vcenter/namespaces/instances/"
-
-	return initialUrl
-}
-
-// invokeVCRestAPIPostRequest invokes POST on given VC REST URL using the passed session token and request body
-func InvokeVCRestAPIPostRequest(vcRestSessionId string, url string, reqBody string) ([]byte, int) {
-	transCfg := &http.Transport{
-		TLSClientConfig: &tls.Config{InsecureSkipVerify: true},
-	}
-	httpClient := &http.Client{Transport: transCfg}
-	framework.Logf("Invoking POST on url: %s", url)
-	req, err := http.NewRequest("POST", url, strings.NewReader(reqBody))
-	gomega.Expect(err).NotTo(gomega.HaveOccurred())
-	req.Header.Add(constants.VcRestSessionIdHeaderName, vcRestSessionId)
-	req.Header.Add("Content-type", "application/json")
-
-	resp, statusCode := HttpRequest(httpClient, req)
-
-	return resp, statusCode
-}
-
-// getSvcId fetches the ID of the Supervisor cluster
-func GetSvcId(vcRestSessionId string, e2eTestConfig *config.E2eTestConfig) string {
-
-	isPrivateNetwork := env.GetBoolEnvVarOrDefault("IS_PRIVATE_NETWORK", false)
-	vCenterIp := e2eTestConfig.TestInput.Global.VCenterHostname
-	if isPrivateNetwork {
-		vCenterIp = env.GetStringEnvVarOrDefault("LOCAL_HOST_IP", constants.DefaultlocalhostIP)
-	}
-
-	svcIdFetchUrl := "https://" + vCenterIp + ":" + e2eTestConfig.TestInput.Global.VCenterPort +
-		"/api/vcenter/namespace-management/supervisors/summaries"
-
-	resp, statusCode := InvokeVCRestAPIGetRequest(vcRestSessionId, svcIdFetchUrl)
-	gomega.Expect(statusCode).Should(gomega.BeNumerically("==", 200))
-
-	var v map[string]interface{}
-	gomega.Expect(json.Unmarshal(resp, &v)).NotTo(gomega.HaveOccurred())
-	framework.Logf("Supervisor summary: %v", v)
-	return v["items"].([]interface{})[0].(map[string]interface{})["supervisor"].(string)
-}
-
-// invokeVCRestAPIGetRequest invokes GET on given VC REST URL using the passed session token and verifies that the
-// return status code is 200
-func InvokeVCRestAPIGetRequest(vcRestSessionId string, url string) ([]byte, int) {
-	transCfg := &http.Transport{
-		TLSClientConfig: &tls.Config{InsecureSkipVerify: true},
-	}
-	httpClient := &http.Client{Transport: transCfg}
-	framework.Logf("Invoking GET on url: %s", url)
-	req, err := http.NewRequest("GET", url, nil)
-	gomega.Expect(err).NotTo(gomega.HaveOccurred())
-	req.Header.Add(constants.VcRestSessionIdHeaderName, vcRestSessionId)
-
-	resp, statusCode := HttpRequest(httpClient, req)
-
-	return resp, statusCode
-}
-
-// delTestWcpNs triggeres a wcp namespace deletion asynchronously
-func DelTestWcpNs(e2eTestConfig *config.E2eTestConfig, vcRestSessionId string, namespace string) {
-	vcIp := e2eTestConfig.TestInput.Global.VCenterHostname
-	isPrivateNetwork := env.GetBoolEnvVarOrDefault("IS_PRIVATE_NETWORK", false)
-	if isPrivateNetwork {
-		vcIp = env.GetStringEnvVarOrDefault("LOCAL_HOST_IP", constants.DefaultlocalhostIP)
-	}
-	nsDeletionUrl := "https://" + vcIp + ":" + e2eTestConfig.TestInput.Global.VCenterPort +
-		"/api/vcenter/namespaces/instances/" + namespace
-	_, statusCode := InvokeVCRestAPIDeleteRequest(vcRestSessionId, nsDeletionUrl)
-	gomega.Expect(statusCode).Should(gomega.BeNumerically("==", 204))
-	framework.Logf("Successfully Deleted namepsace %v in SVC.", namespace)
-}
-
-// invokeVCRestAPIDeleteRequest invokes DELETE on given VC REST URL using the passed session token
-func InvokeVCRestAPIDeleteRequest(vcRestSessionId string, url string) ([]byte, int) {
-	transCfg := &http.Transport{
-		TLSClientConfig: &tls.Config{InsecureSkipVerify: true},
-	}
-	httpClient := &http.Client{Transport: transCfg}
-	framework.Logf("Invoking DELETE on url: %s", url)
-	req, err := http.NewRequest("DELETE", url, nil)
-	gomega.Expect(err).NotTo(gomega.HaveOccurred())
-	req.Header.Add(constants.VcRestSessionIdHeaderName, vcRestSessionId)
-
-	resp, statusCode := HttpRequest(httpClient, req)
-
-	return resp, statusCode
-}
-
-// PvcUsability Verifies Create snapshot of PVC, Creat PVC from Snapshot, Attach to POD
-func PvcUsability(ctx context.Context, e2eTestConfig *config.E2eTestConfig, client clientset.Interface, namespace string, storageclass *storagev1.StorageClass, pvclaims []*v1.PersistentVolumeClaim, diskSize string) {
-	restConfig := GetRestConfigClient(e2eTestConfig)
-	snapc, err := snapclient.NewForConfig(restConfig)
-	gomega.Expect(err).NotTo(gomega.HaveOccurred())
-
-	ginkgo.By("Create volume snapshot class")
-	volumeSnapshotClass, err := CreateVolumeSnapshotClass(ctx, e2eTestConfig, snapc, constants.DeletionPolicy)
-	gomega.Expect(err).NotTo(gomega.HaveOccurred())
-
-	for _, pvclaim := range pvclaims {
-		ginkgo.By("Create a volume snapshot")
-		framework.Logf("Volume snapshot class name is : %s", volumeSnapshotClass.Name)
-		volumeSnapshot, err := snapc.SnapshotV1().VolumeSnapshots(namespace).Create(ctx,
-			GetVolumeSnapshotSpec(namespace, volumeSnapshotClass.Name, pvclaim.Name), metav1.CreateOptions{})
-		gomega.Expect(err).NotTo(gomega.HaveOccurred())
-		framework.Logf("Volume snapshot name is : %s", volumeSnapshot.Name)
-		snapshotCreated := true
-
-		defer func() {
-			if snapshotCreated {
-				framework.Logf("Deleting volume snapshot")
-				var pandoraSyncWaitTime int
-				if os.Getenv(constants.EnvPandoraSyncWaitTime) != "" {
-					pandoraSyncWaitTime, err = strconv.Atoi(os.Getenv(constants.EnvPandoraSyncWaitTime))
-					gomega.Expect(err).NotTo(gomega.HaveOccurred())
-				} else {
-					pandoraSyncWaitTime = constants.DefaultPandoraSyncWaitTime
-				}
-				DeleteVolumeSnapshotWithPandoraWait(ctx, snapc, namespace, volumeSnapshot.Name, pandoraSyncWaitTime)
-			}
-		}()
-
-		ginkgo.By("Verify volume snapshot is created")
-		volumeSnapshot, err = WaitForVolumeSnapshotReadyToUse(*snapc, ctx, namespace, volumeSnapshot.Name)
-		gomega.Expect(err).NotTo(gomega.HaveOccurred())
-
-		ginkgo.By("Create PVC from snapshot")
-		pvcSpec := GetPersistentVolumeClaimSpecWithDatasource(namespace, diskSize, storageclass, nil,
-			v1.ReadWriteOnce, volumeSnapshot.Name, constants.Snapshotapigroup)
-		pvcFromSnapshot, err := CreatePvcWithSpec(ctx, client, namespace, pvcSpec)
-		gomega.Expect(err).NotTo(gomega.HaveOccurred())
-
-		persistentvolumes, err := fpv.WaitForPVClaimBoundPhase(ctx, client,
-			[]*v1.PersistentVolumeClaim{pvcFromSnapshot}, framework.ClaimProvisionTimeout)
-		gomega.Expect(err).NotTo(gomega.HaveOccurred())
-		volHandle := persistentvolumes[0].Spec.CSI.VolumeHandle
-		gomega.Expect(volHandle).NotTo(gomega.BeEmpty())
-
-		framework.Logf("Deleting restored PVC")
-		err = fpv.DeletePersistentVolumeClaim(ctx, client, pvcFromSnapshot.Name, namespace)
-		gomega.Expect(err).NotTo(gomega.HaveOccurred())
-		err = vcutil.WaitForCNSVolumeToBeDeleted(e2eTestConfig, volHandle)
-		gomega.Expect(err).NotTo(gomega.HaveOccurred())
-
-		framework.Logf("Deleting volume snapshot")
-		var pandoraSyncWaitTime int
-		if os.Getenv(constants.EnvPandoraSyncWaitTime) != "" {
-			pandoraSyncWaitTime, err = strconv.Atoi(os.Getenv(constants.EnvPandoraSyncWaitTime))
-			gomega.Expect(err).NotTo(gomega.HaveOccurred())
-		} else {
-			pandoraSyncWaitTime = constants.DefaultPandoraSyncWaitTime
-		}
-		DeleteVolumeSnapshotWithPandoraWait(ctx, snapc, namespace, volumeSnapshot.Name, pandoraSyncWaitTime)
-
-		//Create Pod and Attach PVC
-		pod, err := CreatePod(ctx, e2eTestConfig, client, namespace, nil, []*v1.PersistentVolumeClaim{pvclaim}, false, constants.ExecRWXCommandPod1)
-		gomega.Expect(err).NotTo(gomega.HaveOccurred())
-		ginkgo.By(fmt.Sprintf("Verify volume: %s is attached to the node: %s",
-			pvclaim.Name, pod.Spec.NodeName))
-		annotations := pod.Annotations
-		vmUUID, exists := annotations[constants.VmUUIDLabel]
-		gomega.Expect(exists).To(gomega.BeTrue(), fmt.Sprintf("Pod doesn't have %s annotation", constants.VmUUIDLabel))
-		_, err = vcutil.GetVMByUUID(ctx, e2eTestConfig, vmUUID)
-		gomega.Expect(err).NotTo(gomega.HaveOccurred())
-		pv := GetPvFromClaim(client, namespace, pvclaim.Name)
-		pvcUuid := pv.Spec.CSI.VolumeHandle
-		framework.Logf("UUID of the PVC : %s", pvcUuid)
-
-		isDiskAttached, err := vcutil.IsVolumeAttachedToVM(client, e2eTestConfig, pvcUuid, vmUUID)
-		gomega.Expect(err).NotTo(gomega.HaveOccurred())
-		gomega.Expect(isDiskAttached).To(gomega.BeTrue(), "Volume is not attached to the node")
-
-		ginkgo.By("Verify the volume is accessible and Read/write is possible")
-		output := ReadFileFromPod(namespace, e2eTestConfig, pod.Name, constants.FilePathPod1)
-		gomega.Expect(strings.Contains(output, "Hello message from Pod1")).NotTo(gomega.BeFalse())
-
-		WriteDataOnFileFromPod(namespace, e2eTestConfig, pod.Name, constants.FilePathPod1, "Hello message from test into Pod1")
-		output = ReadFileFromPod(namespace, e2eTestConfig, pod.Name, constants.FilePathPod1)
-		gomega.Expect(strings.Contains(output, "Hello message from test into Pod1")).NotTo(gomega.BeFalse())
-
-		//Delete Pod
-		ginkgo.By("Deleting the pod")
-		err = fpod.DeletePodWithWait(ctx, client, pod)
-		gomega.Expect(err).NotTo(gomega.HaveOccurred())
-
-		ginkgo.By(fmt.Sprintf("Verify volume: %s is detached from PodVM with vmUUID: %s",
-			pvclaim.Name, vmUUID))
-		_, err = vcutil.GetVMByUUIDWithWait(ctx, e2eTestConfig, vmUUID, constants.SupervisorClusterOperationsTimeout)
-		gomega.Expect(err).To(gomega.HaveOccurred(),
-			fmt.Sprintf("PodVM with vmUUID: %s still exists. So volume: %s is not detached from the PodVM",
-				vmUUID, pvclaim.Name))
-	}
-}
-
-// GetPersistentVolumeClaimSpecWithDatasource return the PersistentVolumeClaim
-// spec with specified storage class.
-func GetPersistentVolumeClaimSpecWithDatasource(namespace string, ds string, storageclass *storagev1.StorageClass,
-	pvclaimlabels map[string]string, accessMode v1.PersistentVolumeAccessMode,
-	datasourceName string, snapshotapigroup string) *v1.PersistentVolumeClaim {
-	disksize := constants.DiskSize
-	if ds != "" {
-		disksize = ds
-	}
-	if accessMode == "" {
-		// If accessMode is not specified, set the default accessMode.
-		accessMode = v1.ReadWriteOnce
-	}
-	claim := &v1.PersistentVolumeClaim{
-		ObjectMeta: metav1.ObjectMeta{
-			GenerateName: "pvc-",
-			Namespace:    namespace,
-		},
-		Spec: v1.PersistentVolumeClaimSpec{
-			AccessModes: []v1.PersistentVolumeAccessMode{
-				accessMode,
-			},
-			Resources: v1.VolumeResourceRequirements{
-				Requests: v1.ResourceList{
-					v1.ResourceName(v1.ResourceStorage): resource.MustParse(disksize),
-				},
-			},
-			StorageClassName: &(storageclass.Name),
-			DataSource: &v1.TypedLocalObjectReference{
-				APIGroup: &snapshotapigroup,
-				Kind:     "VolumeSnapshot",
-				Name:     datasourceName,
-			},
-		},
-	}
-
-	if pvclaimlabels != nil {
-		claim.Labels = pvclaimlabels
-	}
-
-	return claim
-}
-
-// CreatePVCWithPvcSpec helps creates pvc with given namespace and using given pvc spec
-func CreatePvcWithSpec(ctx context.Context, client clientset.Interface, pvcnamespace string, pvcspec *v1.PersistentVolumeClaim) (*v1.PersistentVolumeClaim, error) {
-	pvclaim, err := fpv.CreatePVC(ctx, client, pvcnamespace, pvcspec)
-	gomega.Expect(err).NotTo(gomega.HaveOccurred(), fmt.Sprintf("Failed to create pvc with err: %v", err))
-	framework.Logf("PVC created: %v in namespace: %v", pvclaim.Name, pvcnamespace)
-	return pvclaim, err
-=======
 // createPVCAndQueryVolumeInCNS creates PVc with a given storage class on a given namespace
 // and verifies cns metadata of that volume if verifyCNSVolume is set to true
 func CreatePVCAndQueryVolumeInCNS(ctx context.Context, client clientset.Interface,
@@ -8194,28 +7673,19 @@
 	}
 
 	return service, statefulset, nil
->>>>>>> 58736e87
 }
 
 /*
 createCustomisedStatefulSets util methods creates statefulset as per the user's
 specific requirement and returns the customised statefulset
 */
-<<<<<<< HEAD
-func CreateCustomisedStatefulSets(ctx context.Context, client clientset.Interface, vs *config.TestInputData, e2eTestConfig *config.E2eTestConfig,
-=======
 func CreateCustomisedStatefulSets(ctx context.Context, client clientset.Interface, vs *config.TestInputData,
->>>>>>> 58736e87
 	namespace string, isParallelPodMgmtPolicy bool, replicas int32, nodeAffinityToSet bool,
 	allowedTopologies []v1.TopologySelectorLabelRequirement,
 	podAntiAffinityToSet bool, modifyStsSpec bool, stsName string,
 	accessMode v1.PersistentVolumeAccessMode, sc *storagev1.StorageClass, storagePolicy string) *appsv1.StatefulSet {
 	framework.Logf("Preparing StatefulSet Spec")
-<<<<<<< HEAD
-	statefulset := GetStatefulSetFromManifest(e2eTestConfig, namespace)
-=======
 	statefulset := GetStatefulSetFromManifest(vs, namespace)
->>>>>>> 58736e87
 
 	if accessMode == "" {
 		// If accessMode is not specified, set the default accessMode.
@@ -8299,4 +7769,520 @@
 	_, err := c.AppsV1().StatefulSets(ns).Create(ctx, ss, metav1.CreateOptions{})
 	framework.ExpectNoError(err)
 	fss.WaitForRunningAndReady(ctx, c, *ss.Spec.Replicas, ss)
+}
+
+func Validate_totalStoragequota_afterCleanUp(ctx context.Context, diskSize string,
+	totalUsedQuotaBeforeCleanup *resource.Quantity, totalUsedQuotaAfterCleanup *resource.Quantity) bool {
+	var validTotalQuota bool
+	validTotalQuota = false
+
+	out := make([]byte, 0, 64)
+	result, diskUnit_quotaBefore := totalUsedQuotaBeforeCleanup.CanonicalizeBytes(out)
+	value := string(result)
+	quotaBeforeCleanUp, err := strconv.ParseInt(string(value), 10, 64)
+	gomega.Expect(err).NotTo(gomega.HaveOccurred())
+
+	ginkgo.By(fmt.Sprintf(" quotaBefore :  %v%s", quotaBeforeCleanUp, string(diskUnit_quotaBefore)))
+
+	result1, diskUnit_quotaAfter := totalUsedQuotaAfterCleanup.CanonicalizeBytes(out)
+	value1 := string(result1)
+	quotaAfter, err := strconv.ParseInt(string(value1), 10, 64)
+	gomega.Expect(err).NotTo(gomega.HaveOccurred())
+	ginkgo.By(fmt.Sprintf(" quotaAfter :  %v%s", quotaAfter, string(diskUnit_quotaAfter)))
+
+	sizeStr := strings.TrimSpace(diskSize)
+	ginkgo.By(fmt.Sprintf(" diskSize :  %s", diskSize))
+	// Use regex to extract the numeric part
+	rex := regexp.MustCompile(`\d+`)
+	numStr := rex.FindString(sizeStr)
+
+	// Convert to int64
+	storage, err := strconv.ParseInt(numStr, 10, 64)
+	gomega.Expect(err).NotTo(gomega.HaveOccurred())
+
+	// Determine the unit
+	diskSizeUnit := strings.ToUpper(strings.TrimPrefix(sizeStr, numStr))
+
+	//To calculate the ExpectedQuota, It is required to match the diskUnit's of
+	//storageQuota that was showing before and after the workload creation
+	if string(diskUnit_quotaBefore) != string(diskUnit_quotaAfter) {
+		if string(diskUnit_quotaAfter) == "Mi" && diskSizeUnit == "GI" {
+			if string(diskUnit_quotaBefore) == "Gi" {
+				var bytes int64 = quotaBeforeCleanUp
+				quotaBeforeCleanUp = int64(bytes) * 1024
+			}
+			storage = storage * 1024
+			fmt.Printf("Converted quotaBefore: %dMi and diskSiseUsed to Mi: %dMi\n", quotaBeforeCleanUp, storage)
+		}
+		if string(diskUnit_quotaAfter) == "Gi" && diskSizeUnit == "GI" {
+			if string(diskUnit_quotaBefore) == "Mi" {
+				var mb int64 = quotaBeforeCleanUp
+				quotaBeforeCleanUp = mb / 1024
+			}
+			fmt.Printf("Converted quotaBefore: %dGi and diskSiseUsed to Gi: %dGi\n", quotaBeforeCleanUp, storage)
+		}
+	} else {
+		if string(diskUnit_quotaAfter) == "Gi" && diskSizeUnit == "GI" {
+			fmt.Printf(" quotaBefore: %dGi and diskSiseUsed to Gi: %dGi\n", quotaBeforeCleanUp, storage)
+		}
+
+		if string(diskUnit_quotaAfter) == "Mi" && diskSizeUnit == "GI" {
+			storage = storage * 1024
+			fmt.Printf("Converted quotaBefore: %dMi and diskSiseUsed to Mi: %dMi\n", quotaBeforeCleanUp, storage)
+		}
+	}
+
+	quota := quotaBeforeCleanUp - storage
+	fmt.Printf("cleanup quota : %v, quotaAfter: %v ", quota, quotaAfter)
+	if quota == quotaAfter {
+		validTotalQuota = true
+		ginkgo.By(fmt.Sprintf("quotaBeforeCleanUp - diskSize: %v, quotaAfter : %v", quota, quotaAfter))
+		ginkgo.By(fmt.Sprintf("validTotalQuota on storagePolicy:  %v", validTotalQuota))
+
+	}
+
+	return validTotalQuota
+}
+
+// validate_reservedQuota_afterCleanUp  after the volume goes to bound state or
+// after teast clean up , expected reserved quota should be "0"
+func Validate_reservedQuota_afterCleanUp(ctx context.Context, total_reservedQuota *resource.Quantity,
+	policy_reservedQuota *resource.Quantity, storagepolicyUsage_reserved_Quota *resource.Quantity) bool {
+	ginkgo.By(fmt.Sprintf("reservedQuota on total storageQuota CR: %v"+
+		"storagePolicyQuota CR: %v, storagePolicyUsage CR: %v ",
+		total_reservedQuota.String(), policy_reservedQuota.String(), storagepolicyUsage_reserved_Quota.String()))
+
+	//After the clean up it is expected to have reservedQuota to be '0'
+	return total_reservedQuota.String() == "0" &&
+		policy_reservedQuota.String() == "0" &&
+		storagepolicyUsage_reserved_Quota.String() == "0"
+
+}
+
+func Validate_totalStoragequota(ctx context.Context, diskSizes []string, totalUsedQuotaBefore *resource.Quantity,
+	totalUsedQuotaAfter *resource.Quantity) bool {
+	var validTotalQuota bool
+	validTotalQuota = false
+	var totalDiskStorage int64
+
+	//Convert string in the Form "1Gi" to quotaBefore=1 and suffix=Gi or Mi
+	out := make([]byte, 0, 64)
+	result, diskUnit_quotaBefore := totalUsedQuotaBefore.CanonicalizeBytes(out)
+	value := string(result)
+	quotaBefore, err := strconv.ParseInt(string(value), 10, 64)
+	gomega.Expect(err).NotTo(gomega.HaveOccurred())
+
+	ginkgo.By(fmt.Sprintf(" quotaBefore :  %v%s", quotaBefore, string(diskUnit_quotaBefore)))
+
+	//Convert string in the Form "1Gi" to quotaAfter=1 and suffix=Gi or Mi
+	result1, diskunit_quotaAfter := totalUsedQuotaAfter.CanonicalizeBytes(out)
+	value1 := string(result1)
+	quotaAfter, err := strconv.ParseInt(string(value1), 10, 64)
+	gomega.Expect(err).NotTo(gomega.HaveOccurred())
+
+	ginkgo.By(fmt.Sprintf(" quotaAfter :  %v%s", quotaAfter, string(diskunit_quotaAfter)))
+
+	totalDiskStorage = SumupAlltheResourceDiskUsage(diskSizes, diskunit_quotaAfter)
+
+	//To calculate the ExpectedQuota, It is required to match the diskUnit's of
+	//storageQuota that was showing before and after the workload creation
+	if string(diskUnit_quotaBefore) != string(diskunit_quotaAfter) {
+		if string(diskunit_quotaAfter) == "Mi" {
+			if string(diskUnit_quotaBefore) == "Gi" {
+				var bytes int64 = quotaBefore
+				quotaBefore = int64(bytes) * 1024
+			}
+		}
+		if string(diskunit_quotaAfter) == "Gi" {
+			if string(diskUnit_quotaBefore) == "Mi" {
+				var mb int64 = quotaBefore
+				quotaBefore = mb / 1024
+			}
+		}
+	}
+
+	ginkgo.By(fmt.Sprintf("quotaBefore+diskSize:  %v, quotaAfter : %v",
+		quotaBefore+totalDiskStorage, quotaAfter))
+	ginkgo.By(fmt.Sprintf("totalDiskStorage:  %v", totalDiskStorage))
+
+	if quotaBefore+totalDiskStorage == quotaAfter {
+		validTotalQuota = true
+		ginkgo.By(fmt.Sprintf("quotaBefore+diskSize:  %v, quotaAfter : %v",
+			quotaBefore+totalDiskStorage, quotaAfter))
+		ginkgo.By(fmt.Sprintf("validTotalQuota on storagePolicy:  %v", validTotalQuota))
+
+	}
+	return validTotalQuota
+}
+
+// Convert all the disks storage unit to the expected unit value and Sums up and returns the totalDiskStorage
+func SumupAlltheResourceDiskUsage(diskSizes []string, expectedUnit []byte) int64 {
+	var totalDiskStorage int64
+	var diskUnit string
+
+	fmt.Println("Length of slice:", len(diskSizes))
+
+	for _, diskSize := range diskSizes {
+		sizeStr := strings.TrimSpace(diskSize)
+		ginkgo.By(fmt.Sprintf("diskSize :  %s", diskSize))
+		ginkgo.By(fmt.Sprintf("present totalDiskStorage :  %d", totalDiskStorage))
+		// Use regex to extract the numeric part
+		rex := regexp.MustCompile(`\d+`)
+		numStr := rex.FindString(sizeStr)
+
+		// Convert to int64
+		storage, err := strconv.ParseInt(numStr, 10, 64)
+		gomega.Expect(err).NotTo(gomega.HaveOccurred())
+		framework.Logf("storage : %d", storage)
+
+		// Determine the unit
+		//diskUnit = strings.ToUpper(strings.TrimPrefix(sizeStr, numStr))
+		diskUnit = strings.TrimPrefix(sizeStr, numStr)
+		framework.Logf("diskUnit : %s", diskUnit)
+
+		if string(expectedUnit) == "Gi" {
+			if diskUnit == "Gi" {
+				totalDiskStorage = totalDiskStorage + storage
+			} else {
+				storageGi := storage / 1024
+				totalDiskStorage = totalDiskStorage + storageGi
+			}
+		} else if string(expectedUnit) == "Mi" {
+			if diskUnit == "Mi" {
+				totalDiskStorage = totalDiskStorage + storage
+			} else {
+				storageMi := storage * 1024
+				totalDiskStorage = totalDiskStorage + storageMi
+			}
+		}
+	}
+
+	framework.Logf("sum of all the disk storages = %d ", totalDiskStorage)
+	return totalDiskStorage
+
+}
+
+/*
+This function creates a wcp namespace in a vSphere supervisor Cluster, associating it
+with multiple storage policies and zones.
+It constructs an API request and sends it to the vSphere REST API.
+*/
+func CreatetWcpNsWithZonesAndPolicies(e2eTestConfig *config.E2eTestConfig,
+	vcRestSessionId string, storagePolicyId []string,
+	supervisorId string, zoneNames []string,
+	vmClass string, contentLibId string) (string, int, error) {
+
+	r := rand.New(rand.NewSource(time.Now().Unix()))
+	namespace := fmt.Sprintf("csi-%v", r.Intn(10000))
+	initailUrl := CreateInitialNsApiCallUrl(e2eTestConfig)
+	nsCreationUrl := initailUrl + "v2"
+
+	var storageSpecs []map[string]string
+	for _, policyId := range storagePolicyId {
+		storageSpecs = append(storageSpecs, map[string]string{"policy": policyId})
+	}
+
+	var zones []map[string]string
+	for _, zone := range zoneNames {
+		zones = append(zones, map[string]string{"name": zone})
+	}
+
+	// Create request body struct
+	requestBody := map[string]interface{}{
+		"namespace":     namespace,
+		"storage_specs": storageSpecs,
+		"supervisor":    supervisorId,
+		"zones":         zones,
+	}
+
+	// Add vm_service_spec only if vmClass and contentLibId are provided
+	if vmClass != "" && contentLibId != "" {
+		requestBody["vm_service_spec"] = map[string]interface{}{
+			"vm_classes":        []string{vmClass},
+			"content_libraries": []string{contentLibId},
+		}
+	}
+
+	reqBodyBytes, err := json.Marshal(requestBody)
+	if err != nil {
+		return "", 500, fmt.Errorf("error marshalling request body: %w", err)
+	}
+
+	reqBody := string(reqBodyBytes)
+	fmt.Println(reqBody)
+
+	// Make the API request
+	_, statusCode := InvokeVCRestAPIPostRequest(vcRestSessionId, nsCreationUrl, reqBody)
+
+	return namespace, statusCode, nil
+}
+
+// invokeVCRestAPIPostRequest invokes POST on given VC REST URL using the passed session token and request body
+func InvokeVCRestAPIPostRequest(vcRestSessionId string, url string, reqBody string) ([]byte, int) {
+	transCfg := &http.Transport{
+		TLSClientConfig: &tls.Config{InsecureSkipVerify: true},
+	}
+	httpClient := &http.Client{Transport: transCfg}
+	framework.Logf("Invoking POST on url: %s", url)
+	req, err := http.NewRequest("POST", url, strings.NewReader(reqBody))
+	gomega.Expect(err).NotTo(gomega.HaveOccurred())
+	req.Header.Add(constants.VcRestSessionIdHeaderName, vcRestSessionId)
+	req.Header.Add("Content-type", "application/json")
+
+	resp, statusCode := HttpRequest(httpClient, req)
+
+	return resp, statusCode
+}
+
+/*
+This util will create initial namespace get/post api call request
+*/
+func CreateInitialNsApiCallUrl(e2eTestConfig *config.E2eTestConfig) string {
+	vcIp := e2eTestConfig.TestInput.Global.VCenterHostname
+
+	isPrivateNetwork := env.GetBoolEnvVarOrDefault("IS_PRIVATE_NETWORK", false)
+	if isPrivateNetwork {
+		vcIp = env.GetStringEnvVarOrDefault("LOCAL_HOST_IP", constants.DefaultlocalhostIP)
+	}
+
+	initialUrl := "https://" + vcIp + ":" + e2eTestConfig.TestInput.Global.VCenterPort +
+		"/api/vcenter/namespaces/instances/"
+
+	return initialUrl
+}
+
+// getSvcId fetches the ID of the Supervisor cluster
+func GetSvcId(vcRestSessionId string, e2eTestConfig *config.E2eTestConfig) string {
+
+	isPrivateNetwork := env.GetBoolEnvVarOrDefault("IS_PRIVATE_NETWORK", false)
+	vCenterIp := e2eTestConfig.TestInput.Global.VCenterHostname
+	if isPrivateNetwork {
+		vCenterIp = env.GetStringEnvVarOrDefault("LOCAL_HOST_IP", constants.DefaultlocalhostIP)
+	}
+
+	svcIdFetchUrl := "https://" + vCenterIp + ":" + e2eTestConfig.TestInput.Global.VCenterPort +
+		"/api/vcenter/namespace-management/supervisors/summaries"
+
+	resp, statusCode := InvokeVCRestAPIGetRequest(vcRestSessionId, svcIdFetchUrl)
+	gomega.Expect(statusCode).Should(gomega.BeNumerically("==", 200))
+
+	var v map[string]interface{}
+	gomega.Expect(json.Unmarshal(resp, &v)).NotTo(gomega.HaveOccurred())
+	framework.Logf("Supervisor summary: %v", v)
+	return v["items"].([]interface{})[0].(map[string]interface{})["supervisor"].(string)
+}
+
+// invokeVCRestAPIGetRequest invokes GET on given VC REST URL using the passed session token and verifies that the
+// return status code is 200
+func InvokeVCRestAPIGetRequest(vcRestSessionId string, url string) ([]byte, int) {
+	transCfg := &http.Transport{
+		TLSClientConfig: &tls.Config{InsecureSkipVerify: true},
+	}
+	httpClient := &http.Client{Transport: transCfg}
+	framework.Logf("Invoking GET on url: %s", url)
+	req, err := http.NewRequest("GET", url, nil)
+	gomega.Expect(err).NotTo(gomega.HaveOccurred())
+	req.Header.Add(constants.VcRestSessionIdHeaderName, vcRestSessionId)
+
+	resp, statusCode := HttpRequest(httpClient, req)
+
+	return resp, statusCode
+}
+
+// delTestWcpNs triggeres a wcp namespace deletion asynchronously
+func DelTestWcpNs(e2eTestConfig *config.E2eTestConfig, vcRestSessionId string, namespace string) {
+	vcIp := e2eTestConfig.TestInput.Global.VCenterHostname
+	isPrivateNetwork := env.GetBoolEnvVarOrDefault("IS_PRIVATE_NETWORK", false)
+	if isPrivateNetwork {
+		vcIp = env.GetStringEnvVarOrDefault("LOCAL_HOST_IP", constants.DefaultlocalhostIP)
+	}
+	nsDeletionUrl := "https://" + vcIp + ":" + e2eTestConfig.TestInput.Global.VCenterPort +
+		"/api/vcenter/namespaces/instances/" + namespace
+	_, statusCode := InvokeVCRestAPIDeleteRequest(vcRestSessionId, nsDeletionUrl)
+	gomega.Expect(statusCode).Should(gomega.BeNumerically("==", 204))
+	framework.Logf("Successfully Deleted namepsace %v in SVC.", namespace)
+}
+
+// invokeVCRestAPIDeleteRequest invokes DELETE on given VC REST URL using the passed session token
+func InvokeVCRestAPIDeleteRequest(vcRestSessionId string, url string) ([]byte, int) {
+	transCfg := &http.Transport{
+		TLSClientConfig: &tls.Config{InsecureSkipVerify: true},
+	}
+	httpClient := &http.Client{Transport: transCfg}
+	framework.Logf("Invoking DELETE on url: %s", url)
+	req, err := http.NewRequest("DELETE", url, nil)
+	gomega.Expect(err).NotTo(gomega.HaveOccurred())
+	req.Header.Add(constants.VcRestSessionIdHeaderName, vcRestSessionId)
+
+	resp, statusCode := HttpRequest(httpClient, req)
+
+	return resp, statusCode
+}
+
+// Convert mb to String
+func ConvertInt64ToStrMbFormat(diskSize int64) string {
+	result := strconv.FormatInt(diskSize, 10) + "Mi"
+	fmt.Println(result)
+	return result
+}
+
+// expectEqual expects the specified two are the same, otherwise an exception raises
+func ExpectEqual(actual interface{}, extra interface{}, explain ...interface{}) {
+	gomega.ExpectWithOffset(1, actual).To(gomega.Equal(extra), explain...)
+}
+
+// PvcUsability Verifies Create snapshot of PVC, Creat PVC from Snapshot, Attach to POD
+func PvcUsability(ctx context.Context, e2eTestConfig *config.E2eTestConfig, client clientset.Interface, namespace string, storageclass *storagev1.StorageClass, pvclaims []*v1.PersistentVolumeClaim, diskSize string) {
+	restConfig := GetRestConfigClient(e2eTestConfig)
+	snapc, err := snapclient.NewForConfig(restConfig)
+	gomega.Expect(err).NotTo(gomega.HaveOccurred())
+
+	ginkgo.By("Create volume snapshot class")
+	volumeSnapshotClass, err := CreateVolumeSnapshotClass(ctx, e2eTestConfig, snapc, constants.DeletionPolicy)
+	gomega.Expect(err).NotTo(gomega.HaveOccurred())
+
+	for _, pvclaim := range pvclaims {
+		ginkgo.By("Create a volume snapshot")
+		framework.Logf("Volume snapshot class name is : %s", volumeSnapshotClass.Name)
+		volumeSnapshot, err := snapc.SnapshotV1().VolumeSnapshots(namespace).Create(ctx,
+			GetVolumeSnapshotSpec(namespace, volumeSnapshotClass.Name, pvclaim.Name), metav1.CreateOptions{})
+		gomega.Expect(err).NotTo(gomega.HaveOccurred())
+		framework.Logf("Volume snapshot name is : %s", volumeSnapshot.Name)
+		snapshotCreated := true
+
+		defer func() {
+			if snapshotCreated {
+				framework.Logf("Deleting volume snapshot")
+				var pandoraSyncWaitTime int
+				if os.Getenv(constants.EnvPandoraSyncWaitTime) != "" {
+					pandoraSyncWaitTime, err = strconv.Atoi(os.Getenv(constants.EnvPandoraSyncWaitTime))
+					gomega.Expect(err).NotTo(gomega.HaveOccurred())
+				} else {
+					pandoraSyncWaitTime = constants.DefaultPandoraSyncWaitTime
+				}
+				DeleteVolumeSnapshotWithPandoraWait(ctx, snapc, namespace, volumeSnapshot.Name, pandoraSyncWaitTime)
+			}
+		}()
+
+		ginkgo.By("Verify volume snapshot is created")
+		volumeSnapshot, err = WaitForVolumeSnapshotReadyToUse(*snapc, ctx, namespace, volumeSnapshot.Name)
+		gomega.Expect(err).NotTo(gomega.HaveOccurred())
+
+		ginkgo.By("Create PVC from snapshot")
+		pvcSpec := GetPersistentVolumeClaimSpecWithDatasource(namespace, diskSize, storageclass, nil,
+			v1.ReadWriteOnce, volumeSnapshot.Name, constants.Snapshotapigroup)
+		pvcFromSnapshot, err := CreatePvcWithSpec(ctx, client, namespace, pvcSpec)
+		gomega.Expect(err).NotTo(gomega.HaveOccurred())
+
+		persistentvolumes, err := fpv.WaitForPVClaimBoundPhase(ctx, client,
+			[]*v1.PersistentVolumeClaim{pvcFromSnapshot}, framework.ClaimProvisionTimeout)
+		gomega.Expect(err).NotTo(gomega.HaveOccurred())
+		volHandle := persistentvolumes[0].Spec.CSI.VolumeHandle
+		gomega.Expect(volHandle).NotTo(gomega.BeEmpty())
+
+		framework.Logf("Deleting restored PVC")
+		err = fpv.DeletePersistentVolumeClaim(ctx, client, pvcFromSnapshot.Name, namespace)
+		gomega.Expect(err).NotTo(gomega.HaveOccurred())
+		err = vcutil.WaitForCNSVolumeToBeDeleted(e2eTestConfig, volHandle)
+		gomega.Expect(err).NotTo(gomega.HaveOccurred())
+
+		framework.Logf("Deleting volume snapshot")
+		var pandoraSyncWaitTime int
+		if os.Getenv(constants.EnvPandoraSyncWaitTime) != "" {
+			pandoraSyncWaitTime, err = strconv.Atoi(os.Getenv(constants.EnvPandoraSyncWaitTime))
+			gomega.Expect(err).NotTo(gomega.HaveOccurred())
+		} else {
+			pandoraSyncWaitTime = constants.DefaultPandoraSyncWaitTime
+		}
+		DeleteVolumeSnapshotWithPandoraWait(ctx, snapc, namespace, volumeSnapshot.Name, pandoraSyncWaitTime)
+
+		//Create Pod and Attach PVC
+		pod, err := CreatePod(ctx, e2eTestConfig, client, namespace, nil, []*v1.PersistentVolumeClaim{pvclaim}, false, constants.ExecRWXCommandPod1)
+		gomega.Expect(err).NotTo(gomega.HaveOccurred())
+		ginkgo.By(fmt.Sprintf("Verify volume: %s is attached to the node: %s",
+			pvclaim.Name, pod.Spec.NodeName))
+		annotations := pod.Annotations
+		vmUUID, exists := annotations[constants.VmUUIDLabel]
+		gomega.Expect(exists).To(gomega.BeTrue(), fmt.Sprintf("Pod doesn't have %s annotation", constants.VmUUIDLabel))
+		_, err = vcutil.GetVMByUUID(ctx, e2eTestConfig, vmUUID)
+		gomega.Expect(err).NotTo(gomega.HaveOccurred())
+		pv := GetPvFromClaim(client, namespace, pvclaim.Name)
+		pvcUuid := pv.Spec.CSI.VolumeHandle
+		framework.Logf("UUID of the PVC : %s", pvcUuid)
+
+		isDiskAttached, err := vcutil.IsVolumeAttachedToVM(client, e2eTestConfig, pvcUuid, vmUUID)
+		gomega.Expect(err).NotTo(gomega.HaveOccurred())
+		gomega.Expect(isDiskAttached).To(gomega.BeTrue(), "Volume is not attached to the node")
+
+		ginkgo.By("Verify the volume is accessible and Read/write is possible")
+		output := ReadFileFromPod(namespace, e2eTestConfig, pod.Name, constants.FilePathPod1)
+		gomega.Expect(strings.Contains(output, "Hello message from Pod1")).NotTo(gomega.BeFalse())
+
+		WriteDataOnFileFromPod(namespace, e2eTestConfig, pod.Name, constants.FilePathPod1, "Hello message from test into Pod1")
+		output = ReadFileFromPod(namespace, e2eTestConfig, pod.Name, constants.FilePathPod1)
+		gomega.Expect(strings.Contains(output, "Hello message from test into Pod1")).NotTo(gomega.BeFalse())
+
+		//Delete Pod
+		ginkgo.By("Deleting the pod")
+		err = fpod.DeletePodWithWait(ctx, client, pod)
+		gomega.Expect(err).NotTo(gomega.HaveOccurred())
+
+		ginkgo.By(fmt.Sprintf("Verify volume: %s is detached from PodVM with vmUUID: %s",
+			pvclaim.Name, vmUUID))
+		_, err = vcutil.GetVMByUUIDWithWait(ctx, e2eTestConfig, vmUUID, constants.SupervisorClusterOperationsTimeout)
+		gomega.Expect(err).To(gomega.HaveOccurred(),
+			fmt.Sprintf("PodVM with vmUUID: %s still exists. So volume: %s is not detached from the PodVM",
+				vmUUID, pvclaim.Name))
+	}
+}
+
+// GetPersistentVolumeClaimSpecWithDatasource return the PersistentVolumeClaim
+// spec with specified storage class.
+func GetPersistentVolumeClaimSpecWithDatasource(namespace string, ds string, storageclass *storagev1.StorageClass,
+	pvclaimlabels map[string]string, accessMode v1.PersistentVolumeAccessMode,
+	datasourceName string, snapshotapigroup string) *v1.PersistentVolumeClaim {
+	disksize := constants.DiskSize
+	if ds != "" {
+		disksize = ds
+	}
+	if accessMode == "" {
+		// If accessMode is not specified, set the default accessMode.
+		accessMode = v1.ReadWriteOnce
+	}
+	claim := &v1.PersistentVolumeClaim{
+		ObjectMeta: metav1.ObjectMeta{
+			GenerateName: "pvc-",
+			Namespace:    namespace,
+		},
+		Spec: v1.PersistentVolumeClaimSpec{
+			AccessModes: []v1.PersistentVolumeAccessMode{
+				accessMode,
+			},
+			Resources: v1.VolumeResourceRequirements{
+				Requests: v1.ResourceList{
+					v1.ResourceName(v1.ResourceStorage): resource.MustParse(disksize),
+				},
+			},
+			StorageClassName: &(storageclass.Name),
+			DataSource: &v1.TypedLocalObjectReference{
+				APIGroup: &snapshotapigroup,
+				Kind:     "VolumeSnapshot",
+				Name:     datasourceName,
+			},
+		},
+	}
+
+	if pvclaimlabels != nil {
+		claim.Labels = pvclaimlabels
+	}
+
+	return claim
+}
+
+// CreatePVCWithPvcSpec helps creates pvc with given namespace and using given pvc spec
+func CreatePvcWithSpec(ctx context.Context, client clientset.Interface, pvcnamespace string, pvcspec *v1.PersistentVolumeClaim) (*v1.PersistentVolumeClaim, error) {
+	pvclaim, err := fpv.CreatePVC(ctx, client, pvcnamespace, pvcspec)
+	gomega.Expect(err).NotTo(gomega.HaveOccurred(), fmt.Sprintf("Failed to create pvc with err: %v", err))
+	framework.Logf("PVC created: %v in namespace: %v", pvclaim.Name, pvcnamespace)
+	return pvclaim, err
 }