--- conflicted
+++ resolved
@@ -7770,8 +7770,6 @@
 	fss.WaitForRunningAndReady(ctx, c, *ss.Spec.Replicas, ss)
 }
 
-<<<<<<< HEAD
-=======
 func Validate_totalStoragequota_afterCleanUp(ctx context.Context, diskSize string,
 	totalUsedQuotaBeforeCleanup *resource.Quantity, totalUsedQuotaAfterCleanup *resource.Quantity) bool {
 	var validTotalQuota bool
@@ -7963,7 +7961,6 @@
 
 }
 
->>>>>>> 52fe10c1
 /*
 This function creates a wcp namespace in a vSphere supervisor Cluster, associating it
 with multiple storage policies and zones.
@@ -8121,472 +8118,6 @@
 	return resp, statusCode
 }
 
-<<<<<<< HEAD
-// Create N number of PVC and attach them to Pod
-func CreateMultiplePvcPod(ctx context.Context, e2eTestConfig *config.E2eTestConfig, client clientset.Interface, namespace string, storageclass *storagev1.StorageClass, numOfPVc int, doCreatePod bool, doCreateDep bool) map[*v1.PersistentVolumeClaim][]*v1.PersistentVolume {
-
-	volumeMap := map[*v1.PersistentVolumeClaim][]*v1.PersistentVolume{}
-
-	// Create PVC and verify PVC is bound
-	for i := 0; i < numOfPVc; i++ {
-		ginkgo.By(fmt.Sprintf("Creating PVC in iteration: %v",
-			i))
-		pvclaim, pv := CreateAndValidatePvc(ctx, client, namespace, storageclass)
-		volumeMap[pvclaim] = pv
-
-		// Create Pod and attach to PVC
-		if doCreatePod || doCreateDep {
-			CreatePodForPvc(ctx, e2eTestConfig, client, namespace, []*v1.PersistentVolumeClaim{pvclaim}, doCreatePod, doCreateDep)
-		}
-	}
-
-	return volumeMap
-}
-
-func CreatePodForPvc(ctx context.Context, e2eTestConfig *config.E2eTestConfig, client clientset.Interface, namespace string, pvclaim []*v1.PersistentVolumeClaim, deCreatePod bool, doCreateDep bool) (*v1.Pod, *appsv1.Deployment) {
-	ginkgo.By("Create Pod to attach to Pvc")
-	var pod *v1.Pod
-	var dep *appsv1.Deployment
-	var err error
-	if deCreatePod {
-		pod, err = CreatePod(ctx, e2eTestConfig, client, namespace, nil, pvclaim, false,
-			constants.ExecRWXCommandPod1)
-		gomega.Expect(err).NotTo(gomega.HaveOccurred())
-	} else if doCreateDep {
-		labelsMap := make(map[string]string)
-		labelsMap["app"] = "test"
-		dep, err = CreateDeployment(ctx, e2eTestConfig, client, 1, labelsMap, nil, namespace,
-			pvclaim, constants.ExecRWXCommandPod1, false, constants.NginxImage)
-		gomega.Expect(err).NotTo(gomega.HaveOccurred())
-	}
-	return pod, dep
-}
-
-/*
-Create and validate PVC status
-*/
-func CreateAndValidatePvc(ctx context.Context, client clientset.Interface, namespace string, storageclass *storagev1.StorageClass) (*v1.PersistentVolumeClaim, []*v1.PersistentVolume) {
-	ginkgo.By("Create PVC")
-	pvclaim, err := CreatePVC(ctx, client, namespace, nil, "", storageclass, "")
-	gomega.Expect(err).NotTo(gomega.HaveOccurred())
-
-	// Validate PVC is bound
-	gomega.Expect(err).NotTo(gomega.HaveOccurred())
-	pv, err := fpv.WaitForPVClaimBoundPhase(ctx,
-		client, []*v1.PersistentVolumeClaim{pvclaim}, framework.ClaimProvisionTimeout)
-	gomega.Expect(err).NotTo(gomega.HaveOccurred())
-
-	return pvclaim, pv
-}
-
-// onlineVolumeResizeCheck this method increases the PVC size, which is attached
-// to POD.
-func OnlineVolumeResizeCheck(vs *config.E2eTestConfig, f *framework.Framework, client clientset.Interface,
-	namespace string, svcPVCName string, volHandle string, pvclaim *v1.PersistentVolumeClaim, pod *v1.Pod) {
-	var originalSizeInMb int64
-	var err error
-	// Fetch original FileSystemSize.
-	ginkgo.By("Verify filesystem size for mount point /mnt/volume1 before expansion")
-	originalSizeInMb, err = GetFileSystemSizeForOsType(vs, f, client, pod)
-	gomega.Expect(err).NotTo(gomega.HaveOccurred())
-
-	// Resize PVC.
-	// Modify PVC spec to trigger volume expansion.
-	ginkgo.By("Expanding current pvc")
-	currentPvcSize := pvclaim.Spec.Resources.Requests[v1.ResourceStorage]
-	newSize := currentPvcSize.DeepCopy()
-	newSize.Add(resource.MustParse("1Gi"))
-	framework.Logf("currentPvcSize %v, newSize %v", currentPvcSize, newSize)
-	pvclaim, err = ExpandPVCSize(pvclaim, newSize, client)
-	gomega.Expect(pvclaim).NotTo(gomega.BeNil())
-	gomega.Expect(err).NotTo(gomega.HaveOccurred())
-
-	_, err = WaitForFSResizeInSvc(svcPVCName)
-	gomega.Expect(err).NotTo(gomega.HaveOccurred())
-
-	ginkgo.By("Waiting for file system resize to finish")
-	pvclaim, err = WaitForFSResize(pvclaim, client)
-	framework.ExpectNoError(err, "while waiting for fs resize to finish")
-
-	pvcConditions := pvclaim.Status.Conditions
-	ExpectEqual(len(pvcConditions), 0, "pvc should not have conditions")
-
-	ginkgo.By(fmt.Sprintf("Invoking QueryCNSVolumeWithResult with VolumeID: %s", volHandle))
-	queryResult, err := vcutil.QueryCNSVolumeWithResult(vs, volHandle)
-	gomega.Expect(err).NotTo(gomega.HaveOccurred())
-
-	if len(queryResult.Volumes) == 0 {
-		err = fmt.Errorf("QueryCNSVolumeWithResult returned no volume")
-	}
-	gomega.Expect(err).NotTo(gomega.HaveOccurred())
-
-	var fsSize int64
-	ginkgo.By("Verify filesystem size for mount point /mnt/volume1")
-	fsSize, err = GetFileSystemSizeForOsType(vs, f, client, pod)
-	gomega.Expect(err).NotTo(gomega.HaveOccurred())
-	framework.Logf("File system size after expansion : %d", fsSize)
-	// Filesystem size may be smaller than the size of the block volume
-	// so here we are checking if the new filesystem size is greater than
-	// the original volume size as the filesystem is formatted for the
-	// first time.
-	gomega.Expect(fsSize).Should(gomega.BeNumerically(">", originalSizeInMb),
-		fmt.Sprintf("error updating filesystem size for %q. Resulting filesystem size is %d", pvclaim.Name, fsSize))
-	ginkgo.By("File system resize finished successfully")
-
-	framework.Logf("Online volume expansion in GC PVC is successful")
-
-}
-
-// getFileSystemSizeForOsType returns the file system size of the volume in respective OS type
-func GetFileSystemSizeForOsType(vs *config.E2eTestConfig, f *framework.Framework, client clientset.Interface, pod *v1.Pod) (int64, error) {
-	var fsSize int64
-	var err error
-	if vs.TestInput.TestBedInfo.WindowsEnv {
-		fsSize, err = GetWindowsFileSystemSize(client, vs, pod)
-	} else {
-		fsSize, err = getFSSizeMb(vs, f, pod)
-	}
-	return fsSize, err
-}
-
-// getFSSizeMb returns filesystem size in Mb
-func getFSSizeMb(vs *config.E2eTestConfig, f *framework.Framework, pod *v1.Pod) (int64, error) {
-	var output string
-	var err error
-	ctx, cancel := context.WithCancel(context.Background())
-	defer cancel()
-	if vs.TestInput.ClusterFlavor.SupervisorCluster {
-		namespace := vcutil.GetNamespaceToRunTests(f, vs)
-		var cmd []string
-		if vs.TestInput.TestBedInfo.WcpVsanDirectCluster {
-			cmd = []string{"exec", pod.Name, "--namespace=" + namespace, "--", "/bin/sh", "-c", "df -Tkm | grep /data0"}
-		} else {
-			cmd = []string{"exec", pod.Name, "--namespace=" + namespace, "--", "/bin/sh", "-c", "df -Tkm | grep /mnt/volume1"}
-		}
-		output = e2ekubectl.RunKubectlOrDie(namespace, cmd...)
-		gomega.Expect(strings.Contains(output, constants.Ext4FSType)).NotTo(gomega.BeFalse())
-	} else {
-		output, _, err = fpod.ExecShellInPodWithFullOutput(ctx, f, pod.Name, "df -T -m | grep /mnt/volume1")
-		if err != nil {
-			return -1, fmt.Errorf("unable to find mount path via `df -T`: %v", err)
-		}
-	}
-
-	arrMountOut := strings.Fields(string(output))
-	if len(arrMountOut) <= 0 {
-		return -1, fmt.Errorf("error when parsing output of `df -T`. output: %s", string(output))
-	}
-	var devicePath, strSize string
-	devicePath = arrMountOut[0]
-	if devicePath == "" {
-		return -1, fmt.Errorf("error when parsing output of `df -T` to find out devicePath of /mnt/volume1. output: %s",
-			string(output))
-	}
-	strSize = arrMountOut[2]
-	if strSize == "" {
-		return -1, fmt.Errorf("error when parsing output of `df -T` to find out size of /mnt/volume1: output: %s",
-			string(output))
-	}
-
-	intSizeInMb, err := strconv.ParseInt(strSize, 10, 64)
-	if err != nil {
-		return -1, fmt.Errorf("failed to parse size %s into int size", strSize)
-	}
-
-	return intSizeInMb, nil
-}
-
-// waitForFSResize waits for the filesystem in the pv to be resized.
-func WaitForFSResizeInSvc(svcPVCName string) (*v1.PersistentVolumeClaim, error) {
-	svcClient, _ := GetSvcClientAndNamespace()
-	svcPvc := GetPVCFromSupervisorCluster(svcPVCName)
-	return WaitForFSResize(svcPvc, svcClient)
-}
-
-// waitForFSResize waits for the filesystem in the pv to be resized
-func WaitForFSResize(pvc *v1.PersistentVolumeClaim, c clientset.Interface) (*v1.PersistentVolumeClaim, error) {
-	ctx, cancel := context.WithCancel(context.Background())
-	defer cancel()
-	var updatedPVC *v1.PersistentVolumeClaim
-	waitErr := wait.PollUntilContextTimeout(ctx, constants.ResizePollInterval, constants.TotalResizeWaitPeriod, true,
-		func(ctx context.Context) (bool, error) {
-			var err error
-			updatedPVC, err = c.CoreV1().PersistentVolumeClaims(pvc.Namespace).Get(ctx, pvc.Name, metav1.GetOptions{})
-
-			if err != nil {
-				return false, fmt.Errorf("error fetching pvc %q for checking for resize status : %v", pvc.Name, err)
-			}
-
-			pvcSize := updatedPVC.Spec.Resources.Requests[v1.ResourceStorage]
-			pvcStatusSize := updatedPVC.Status.Capacity[v1.ResourceStorage]
-
-			// If pvc's status field size is greater than or equal to pvc's size then done
-			if pvcStatusSize.Cmp(pvcSize) >= 0 {
-				return true, nil
-			}
-			return false, nil
-		})
-	return updatedPVC, waitErr
-}
-
-// expectEqual expects the specified two are the same, otherwise an exception raises
-func ExpectEqual(actual interface{}, extra interface{}, explain ...interface{}) {
-	gomega.ExpectWithOffset(1, actual).To(gomega.Equal(extra), explain...)
-}
-
-// verifyOfflineVolumeExpansionOnGc is a util method which helps in verifying offline volume expansion on gc
-func VerifyOfflineVolumeExpansionOnGc(vs *config.E2eTestConfig, ctx context.Context, client clientset.Interface,
-	pvclaim *v1.PersistentVolumeClaim, svcPVCName string, namespace string, volHandle string,
-	pod *v1.Pod, pv *v1.PersistentVolume, f *framework.Framework) {
-	ginkgo.By("Check filesystem size for mount point /mnt/volume1 before expansion")
-	originalFsSize, err := GetFileSystemSizeForOsType(vs, f, client, pod)
-	gomega.Expect(err).NotTo(gomega.HaveOccurred())
-
-	// Delete POD.
-	ginkgo.By(fmt.Sprintf("Deleting the pod %s in namespace %s before expansion", pod.Name, namespace))
-	err = fpod.DeletePodWithWait(ctx, client, pod)
-	gomega.Expect(err).NotTo(gomega.HaveOccurred())
-
-	ginkgo.By("Verify volume is detached from the node before expansion")
-	isDiskDetached, err := WaitForVolumeDetachedFromNode(client,
-		pv.Spec.CSI.VolumeHandle, pod.Spec.NodeName, vs)
-	gomega.Expect(err).NotTo(gomega.HaveOccurred())
-	gomega.Expect(isDiskDetached).To(gomega.BeTrue(),
-		fmt.Sprintf("Volume %q is not detached from the node %q", volHandle, pod.Spec.NodeName))
-
-	// Modify PVC spec to trigger volume expansion. We expand the PVC while
-	// no pod is using it to ensure offline expansion.
-	ginkgo.By("Expanding current pvc")
-	currentPvcSize := pvclaim.Spec.Resources.Requests[v1.ResourceStorage]
-	newSize := currentPvcSize.DeepCopy()
-	newSize.Add(resource.MustParse(constants.DiskSize))
-	framework.Logf("currentPvcSize %v, newSize %v", currentPvcSize, newSize)
-	pvclaim, err = ExpandPVCSize(pvclaim, newSize, client)
-	framework.ExpectNoError(err, "While updating pvc for more size")
-	gomega.Expect(pvclaim).NotTo(gomega.BeNil())
-
-	pvcSize := pvclaim.Spec.Resources.Requests[v1.ResourceStorage]
-	if pvcSize.Cmp(newSize) != 0 {
-		framework.Failf("error updating pvc size %q", pvclaim.Name)
-	}
-	ginkgo.By("Checking for PVC request size change on SVC PVC")
-	b, err := VerifyPvcRequestedSizeUpdateInSupervisorWithWait(svcPVCName, newSize)
-	gomega.Expect(b).To(gomega.BeTrue())
-	gomega.Expect(err).NotTo(gomega.HaveOccurred())
-
-	ginkgo.By("Waiting for controller volume resize to finish")
-	err = WaitForPvResizeForGivenPvc(pvclaim, client, vs, constants.TotalResizeWaitPeriod)
-	framework.ExpectNoError(err, "While waiting for pvc resize to finish")
-
-	ginkgo.By("Checking for resize on SVC PV")
-	VerifyPVSizeinSupervisor(svcPVCName, newSize)
-
-	ginkgo.By("Checking for 'FileSystemResizePending' status condition on SVC PVC")
-	err = WaitForSvcPvcToReachFileSystemResizePendingCondition(ctx, svcPVCName, constants.PollTimeout)
-	gomega.Expect(err).NotTo(gomega.HaveOccurred())
-
-	ginkgo.By("Checking for conditions on pvc")
-	pvclaim, err = WaitForPVCToReachFileSystemResizePendingCondition(client, namespace, pvclaim.Name, constants.PollTimeout)
-	gomega.Expect(err).NotTo(gomega.HaveOccurred())
-
-	ginkgo.By(fmt.Sprintf("Invoking QueryCNSVolumeWithResult with VolumeID: %s", volHandle))
-	queryResult, err := vcutil.QueryCNSVolumeWithResult(vs, volHandle)
-	gomega.Expect(err).NotTo(gomega.HaveOccurred())
-
-	if len(queryResult.Volumes) == 0 {
-		err = fmt.Errorf("QueryCNSVolumeWithResult returned no volume")
-	}
-	gomega.Expect(err).NotTo(gomega.HaveOccurred())
-
-	ginkgo.By("Verifying disk size requested in volume expansion is honored")
-	newSizeInMb := ConvertGiStrToMibInt64(newSize)
-	if queryResult.Volumes[0].BackingObjectDetails.(*cnstypes.CnsBlockBackingDetails).CapacityInMb != newSizeInMb {
-		err = fmt.Errorf("got wrong disk size after volume expansion")
-	}
-	gomega.Expect(err).NotTo(gomega.HaveOccurred())
-
-	// Create a new Pod to use this PVC, and verify volume has been attached.
-	ginkgo.By("Creating a new pod to attach PV again to the node")
-	pod, err = CreatePod(ctx, vs, client, namespace, nil, []*v1.PersistentVolumeClaim{pvclaim}, false, constants.ExecCommand)
-	gomega.Expect(err).NotTo(gomega.HaveOccurred())
-
-	defer func() {
-		ginkgo.By("Delete pod")
-		err = fpod.DeletePodWithWait(ctx, client, pod)
-		gomega.Expect(err).NotTo(gomega.HaveOccurred())
-	}()
-
-	ginkgo.By(fmt.Sprintf("Verify volume after expansion: %s is attached to the node: %s",
-		pv.Spec.CSI.VolumeHandle, pod.Spec.NodeName))
-	vmUUID, err := vcutil.GetVMUUIDFromNodeName(vs, pod.Spec.NodeName)
-	gomega.Expect(err).NotTo(gomega.HaveOccurred())
-
-	isDiskAttached, err := vcutil.IsVolumeAttachedToVM(client, vs, volHandle, vmUUID)
-	gomega.Expect(err).NotTo(gomega.HaveOccurred())
-	gomega.Expect(isDiskAttached).To(gomega.BeTrue(), "Volume is not attached to the node")
-
-	ginkgo.By("Waiting for file system resize to finish")
-	pvclaim, err = WaitForFSResize(pvclaim, client)
-	framework.ExpectNoError(err, "while waiting for fs resize to finish")
-
-	pvcConditions := pvclaim.Status.Conditions
-	ExpectEqual(len(pvcConditions), 0, "pvc should not have conditions")
-
-	ginkgo.By("Verify filesystem size for mount point /mnt/volume1 after expansion")
-	fsSize, err := GetFileSystemSizeForOsType(vs, f, client, pod)
-	gomega.Expect(err).NotTo(gomega.HaveOccurred())
-	// Filesystem size may be smaller than the size of the block volume.
-	// Here since filesystem was already formatted on the original volume,
-	// we can compare the new filesystem size with the original filesystem size.
-	if fsSize < originalFsSize {
-		framework.Failf("error updating filesystem size for %q. Resulting filesystem size is %d", pvclaim.Name, fsSize)
-	}
-
-	ginkgo.By("File system resize finished successfully in GC")
-	ginkgo.By("Checking for PVC resize completion on SVC PVC")
-	_, err = WaitForFSResizeInSvc(svcPVCName)
-	gomega.Expect(err).NotTo(gomega.HaveOccurred())
-
-}
-
-// convertGiStrToMibInt64 returns integer numbers of Mb equivalent to string
-// of the form \d+Gi.
-func ConvertGiStrToMibInt64(size resource.Quantity) int64 {
-	r, err := regexp.Compile("[0-9]+")
-	gomega.Expect(err).NotTo(gomega.HaveOccurred())
-	sizeInt, err := strconv.Atoi(r.FindString(size.String()))
-	gomega.Expect(err).NotTo(gomega.HaveOccurred())
-	return int64(sizeInt * 1024)
-}
-
-// verifyPvcRequestedSizeUpdateInSupervisorWithWait waits till
-// Pvc.Spec.Resources.Requests[v1.ResourceStorage] matches with given size
-// in SVC.
-func VerifyPvcRequestedSizeUpdateInSupervisorWithWait(pvcName string, size resource.Quantity) (bool, error) {
-	var b bool
-	waitErr := wait.PollUntilContextTimeout(context.Background(), constants.ResizePollInterval, constants.TotalResizeWaitPeriod, true,
-		func(ctx context.Context) (bool, error) {
-			b = VerifyPVCRequestedSizeInSupervisor(pvcName, size)
-			return b, nil
-		})
-	return b, waitErr
-}
-
-// verifyPVCRequestedSizeInSupervisor compares
-// Pvc.Spec.Resources.Requests[v1.ResourceStorage] with given size in SVC.
-func VerifyPVCRequestedSizeInSupervisor(pvcName string, size resource.Quantity) bool {
-	SvcPvc := GetPVCFromSupervisorCluster(pvcName)
-	pvcSize := SvcPvc.Spec.Resources.Requests[v1.ResourceStorage]
-	framework.Logf("SVC PVC requested size: %v", pvcSize)
-	return pvcSize.Cmp(size) == 0
-}
-
-// verifyPVSizeinSupervisor compares PV.Spec.Capacity[v1.ResourceStorage] in
-// SVC with the size passed here.
-func VerifyPVSizeinSupervisor(svcPVCName string, newSize resource.Quantity) {
-	svcPV := GetPvFromSupervisorCluster(svcPVCName)
-	svcPVSize := svcPV.Spec.Capacity[v1.ResourceStorage]
-	// If pv size is greater or equal to requested size that means controller
-	// resize is finished.
-	gomega.Expect(svcPVSize.Cmp(newSize) >= 0).To(gomega.BeTrue())
-}
-
-// waitForSvcPvcToReachFileSystemResizePendingCondition waits for SVC PVC to
-// reach FileSystemResizePendingCondition status condition.
-func WaitForSvcPvcToReachFileSystemResizePendingCondition(ctx context.Context, svcPvcName string,
-	timeout time.Duration) error {
-	waitErr := wait.PollUntilContextTimeout(ctx, constants.ResizePollInterval, timeout, true,
-		func(ctx context.Context) (bool, error) {
-			_, err := CheckSvcPvcHasGivenStatusCondition(svcPvcName, true, v1.PersistentVolumeClaimFileSystemResizePending)
-			if err == nil {
-				return true, nil
-			}
-			if strings.Contains(err.Error(), "not matching") {
-				return false, nil
-			}
-			return false, err
-		})
-	return waitErr
-}
-
-// checkSvcPvcHasGivenStatusCondition checks if the status condition in SVC PVC
-// matches with the one we want.
-func CheckSvcPvcHasGivenStatusCondition(pvcName string, conditionsPresent bool,
-	condition v1.PersistentVolumeClaimConditionType) (*v1.PersistentVolumeClaim, error) {
-	svcClient, svcNamespace := GetSvcClientAndNamespace()
-	return CheckPvcHasGivenStatusCondition(svcClient, svcNamespace, pvcName, conditionsPresent, condition)
-}
-
-// checkPvcHasGivenStatusCondition checks if the status condition in PVC
-// matches with the one we want.
-func CheckPvcHasGivenStatusCondition(client clientset.Interface, namespace string, pvcName string,
-	conditionsPresent bool, condition v1.PersistentVolumeClaimConditionType) (*v1.PersistentVolumeClaim, error) {
-	ctx, cancel := context.WithCancel(context.Background())
-	defer cancel()
-	pvclaim, err := client.CoreV1().PersistentVolumeClaims(namespace).Get(ctx, pvcName, metav1.GetOptions{})
-	gomega.Expect(err).NotTo(gomega.HaveOccurred())
-	gomega.Expect(pvclaim).NotTo(gomega.BeNil())
-	inProgressConditions := pvclaim.Status.Conditions
-
-	if len(inProgressConditions) == 0 {
-		if conditionsPresent {
-			return pvclaim, fmt.Errorf("no status conditions found on PVC: %v", pvcName)
-		}
-		return pvclaim, nil
-	}
-	conditionsMatches := false
-	for i := range inProgressConditions {
-		if inProgressConditions[i].Type == condition {
-			conditionsMatches = true
-			break
-		}
-	}
-	if conditionsMatches == conditionsPresent {
-		framework.Logf("PVC '%v' is in '%v' status condition", pvcName, condition)
-	} else {
-		return pvclaim, fmt.Errorf(
-			"status conditions found on PVC '%v' are not matching with expected status condition '%v'",
-			pvcName, condition)
-	}
-	return pvclaim, nil
-}
-
-// waitForPVCToReachFileSystemResizePendingCondition waits for PVC to reach
-// FileSystemResizePendingCondition status condition.
-func WaitForPVCToReachFileSystemResizePendingCondition(client clientset.Interface,
-	namespace string, pvcName string, timeout time.Duration) (*v1.PersistentVolumeClaim, error) {
-	ctx, cancel := context.WithCancel(context.Background())
-	defer cancel()
-	var pvclaim *v1.PersistentVolumeClaim
-	var err error
-
-	waitErr := wait.PollUntilContextTimeout(ctx, constants.ResizePollInterval, timeout, true,
-		func(ctx context.Context) (bool, error) {
-			pvclaim, err = client.CoreV1().PersistentVolumeClaims(namespace).Get(ctx, pvcName, metav1.GetOptions{})
-			if err != nil {
-				return false, fmt.Errorf("error while fetching pvc '%v' after controller resize: %v", pvcName, err)
-			}
-			gomega.Expect(pvclaim).NotTo(gomega.BeNil())
-
-			inProgressConditions := pvclaim.Status.Conditions
-			// If there are conditions on the PVC, it must be of
-			// FileSystemResizePending type.
-			resizeConditionFound := false
-			for i := range inProgressConditions {
-				if inProgressConditions[i].Type == v1.PersistentVolumeClaimFileSystemResizePending {
-					resizeConditionFound = true
-				}
-			}
-			if resizeConditionFound {
-				framework.Logf("PVC '%v' is in 'FileSystemResizePending' status condition", pvcName)
-				return true, nil
-			} else {
-				return false, fmt.Errorf("resize was not triggered on PVC '%v' or no status conditions related to "+
-					"FileSystemResizePending found on it", pvcName)
-			}
-		})
-	return pvclaim, waitErr
-=======
 // Convert mb to String
 func ConvertInt64ToStrMbFormat(diskSize int64) string {
 	result := strconv.FormatInt(diskSize, 10) + "Mi"
@@ -8691,5 +8222,465 @@
 	CreateResourceQuota(adminClient, vs, namespace, constants.RqLimit, storagePolicyName)
 
 	return restConfig, storageclass, profileID
->>>>>>> 52fe10c1
+}
+
+// Create N number of PVC and attach them to Pod
+func CreateMultiplePvcPod(ctx context.Context, e2eTestConfig *config.E2eTestConfig, client clientset.Interface, namespace string, storageclass *storagev1.StorageClass, numOfPVc int, doCreatePod bool, doCreateDep bool) map[*v1.PersistentVolumeClaim][]*v1.PersistentVolume {
+
+	volumeMap := map[*v1.PersistentVolumeClaim][]*v1.PersistentVolume{}
+
+	// Create PVC and verify PVC is bound
+	for i := 0; i < numOfPVc; i++ {
+		ginkgo.By(fmt.Sprintf("Creating PVC in iteration: %v",
+			i))
+		pvclaim, pv := CreateAndValidatePvc(ctx, client, namespace, storageclass)
+		volumeMap[pvclaim] = pv
+
+		// Create Pod and attach to PVC
+		if doCreatePod || doCreateDep {
+			CreatePodForPvc(ctx, e2eTestConfig, client, namespace, []*v1.PersistentVolumeClaim{pvclaim}, doCreatePod, doCreateDep)
+		}
+	}
+
+	return volumeMap
+}
+
+func CreatePodForPvc(ctx context.Context, e2eTestConfig *config.E2eTestConfig, client clientset.Interface, namespace string, pvclaim []*v1.PersistentVolumeClaim, deCreatePod bool, doCreateDep bool) (*v1.Pod, *appsv1.Deployment) {
+	ginkgo.By("Create Pod to attach to Pvc")
+	var pod *v1.Pod
+	var dep *appsv1.Deployment
+	var err error
+	if deCreatePod {
+		pod, err = CreatePod(ctx, e2eTestConfig, client, namespace, nil, pvclaim, false,
+			constants.ExecRWXCommandPod1)
+		gomega.Expect(err).NotTo(gomega.HaveOccurred())
+	} else if doCreateDep {
+		labelsMap := make(map[string]string)
+		labelsMap["app"] = "test"
+		dep, err = CreateDeployment(ctx, e2eTestConfig, client, 1, labelsMap, nil, namespace,
+			pvclaim, constants.ExecRWXCommandPod1, false, constants.NginxImage)
+		gomega.Expect(err).NotTo(gomega.HaveOccurred())
+	}
+	return pod, dep
+}
+
+/*
+Create and validate PVC status
+*/
+func CreateAndValidatePvc(ctx context.Context, client clientset.Interface, namespace string, storageclass *storagev1.StorageClass) (*v1.PersistentVolumeClaim, []*v1.PersistentVolume) {
+	ginkgo.By("Create PVC")
+	pvclaim, err := CreatePVC(ctx, client, namespace, nil, "", storageclass, "")
+	gomega.Expect(err).NotTo(gomega.HaveOccurred())
+
+	// Validate PVC is bound
+	gomega.Expect(err).NotTo(gomega.HaveOccurred())
+	pv, err := fpv.WaitForPVClaimBoundPhase(ctx,
+		client, []*v1.PersistentVolumeClaim{pvclaim}, framework.ClaimProvisionTimeout)
+	gomega.Expect(err).NotTo(gomega.HaveOccurred())
+
+	return pvclaim, pv
+}
+
+// onlineVolumeResizeCheck this method increases the PVC size, which is attached
+// to POD.
+func OnlineVolumeResizeCheck(vs *config.E2eTestConfig, f *framework.Framework, client clientset.Interface,
+	namespace string, svcPVCName string, volHandle string, pvclaim *v1.PersistentVolumeClaim, pod *v1.Pod) {
+	var originalSizeInMb int64
+	var err error
+	// Fetch original FileSystemSize.
+	ginkgo.By("Verify filesystem size for mount point /mnt/volume1 before expansion")
+	originalSizeInMb, err = GetFileSystemSizeForOsType(vs, f, client, pod)
+	gomega.Expect(err).NotTo(gomega.HaveOccurred())
+
+	// Resize PVC.
+	// Modify PVC spec to trigger volume expansion.
+	ginkgo.By("Expanding current pvc")
+	currentPvcSize := pvclaim.Spec.Resources.Requests[v1.ResourceStorage]
+	newSize := currentPvcSize.DeepCopy()
+	newSize.Add(resource.MustParse("1Gi"))
+	framework.Logf("currentPvcSize %v, newSize %v", currentPvcSize, newSize)
+	pvclaim, err = ExpandPVCSize(pvclaim, newSize, client)
+	gomega.Expect(pvclaim).NotTo(gomega.BeNil())
+	gomega.Expect(err).NotTo(gomega.HaveOccurred())
+
+	_, err = WaitForFSResizeInSvc(svcPVCName)
+	gomega.Expect(err).NotTo(gomega.HaveOccurred())
+
+	ginkgo.By("Waiting for file system resize to finish")
+	pvclaim, err = WaitForFSResize(pvclaim, client)
+	framework.ExpectNoError(err, "while waiting for fs resize to finish")
+
+	pvcConditions := pvclaim.Status.Conditions
+	ExpectEqual(len(pvcConditions), 0, "pvc should not have conditions")
+
+	ginkgo.By(fmt.Sprintf("Invoking QueryCNSVolumeWithResult with VolumeID: %s", volHandle))
+	queryResult, err := vcutil.QueryCNSVolumeWithResult(vs, volHandle)
+	gomega.Expect(err).NotTo(gomega.HaveOccurred())
+
+	if len(queryResult.Volumes) == 0 {
+		err = fmt.Errorf("QueryCNSVolumeWithResult returned no volume")
+	}
+	gomega.Expect(err).NotTo(gomega.HaveOccurred())
+
+	var fsSize int64
+	ginkgo.By("Verify filesystem size for mount point /mnt/volume1")
+	fsSize, err = GetFileSystemSizeForOsType(vs, f, client, pod)
+	gomega.Expect(err).NotTo(gomega.HaveOccurred())
+	framework.Logf("File system size after expansion : %d", fsSize)
+	// Filesystem size may be smaller than the size of the block volume
+	// so here we are checking if the new filesystem size is greater than
+	// the original volume size as the filesystem is formatted for the
+	// first time.
+	gomega.Expect(fsSize).Should(gomega.BeNumerically(">", originalSizeInMb),
+		fmt.Sprintf("error updating filesystem size for %q. Resulting filesystem size is %d", pvclaim.Name, fsSize))
+	ginkgo.By("File system resize finished successfully")
+
+	framework.Logf("Online volume expansion in GC PVC is successful")
+
+}
+
+// getFileSystemSizeForOsType returns the file system size of the volume in respective OS type
+func GetFileSystemSizeForOsType(vs *config.E2eTestConfig, f *framework.Framework, client clientset.Interface, pod *v1.Pod) (int64, error) {
+	var fsSize int64
+	var err error
+	if vs.TestInput.TestBedInfo.WindowsEnv {
+		fsSize, err = GetWindowsFileSystemSize(client, vs, pod)
+	} else {
+		fsSize, err = getFSSizeMb(vs, f, pod)
+	}
+	return fsSize, err
+}
+
+// getFSSizeMb returns filesystem size in Mb
+func getFSSizeMb(vs *config.E2eTestConfig, f *framework.Framework, pod *v1.Pod) (int64, error) {
+	var output string
+	var err error
+	ctx, cancel := context.WithCancel(context.Background())
+	defer cancel()
+	if vs.TestInput.ClusterFlavor.SupervisorCluster {
+		namespace := vcutil.GetNamespaceToRunTests(f, vs)
+		var cmd []string
+		if vs.TestInput.TestBedInfo.WcpVsanDirectCluster {
+			cmd = []string{"exec", pod.Name, "--namespace=" + namespace, "--", "/bin/sh", "-c", "df -Tkm | grep /data0"}
+		} else {
+			cmd = []string{"exec", pod.Name, "--namespace=" + namespace, "--", "/bin/sh", "-c", "df -Tkm | grep /mnt/volume1"}
+		}
+		output = e2ekubectl.RunKubectlOrDie(namespace, cmd...)
+		gomega.Expect(strings.Contains(output, constants.Ext4FSType)).NotTo(gomega.BeFalse())
+	} else {
+		output, _, err = fpod.ExecShellInPodWithFullOutput(ctx, f, pod.Name, "df -T -m | grep /mnt/volume1")
+		if err != nil {
+			return -1, fmt.Errorf("unable to find mount path via `df -T`: %v", err)
+		}
+	}
+
+	arrMountOut := strings.Fields(string(output))
+	if len(arrMountOut) <= 0 {
+		return -1, fmt.Errorf("error when parsing output of `df -T`. output: %s", string(output))
+	}
+	var devicePath, strSize string
+	devicePath = arrMountOut[0]
+	if devicePath == "" {
+		return -1, fmt.Errorf("error when parsing output of `df -T` to find out devicePath of /mnt/volume1. output: %s",
+			string(output))
+	}
+	strSize = arrMountOut[2]
+	if strSize == "" {
+		return -1, fmt.Errorf("error when parsing output of `df -T` to find out size of /mnt/volume1: output: %s",
+			string(output))
+	}
+
+	intSizeInMb, err := strconv.ParseInt(strSize, 10, 64)
+	if err != nil {
+		return -1, fmt.Errorf("failed to parse size %s into int size", strSize)
+	}
+
+	return intSizeInMb, nil
+}
+
+// waitForFSResize waits for the filesystem in the pv to be resized.
+func WaitForFSResizeInSvc(svcPVCName string) (*v1.PersistentVolumeClaim, error) {
+	svcClient, _ := GetSvcClientAndNamespace()
+	svcPvc := GetPVCFromSupervisorCluster(svcPVCName)
+	return WaitForFSResize(svcPvc, svcClient)
+}
+
+// waitForFSResize waits for the filesystem in the pv to be resized
+func WaitForFSResize(pvc *v1.PersistentVolumeClaim, c clientset.Interface) (*v1.PersistentVolumeClaim, error) {
+	ctx, cancel := context.WithCancel(context.Background())
+	defer cancel()
+	var updatedPVC *v1.PersistentVolumeClaim
+	waitErr := wait.PollUntilContextTimeout(ctx, constants.ResizePollInterval, constants.TotalResizeWaitPeriod, true,
+		func(ctx context.Context) (bool, error) {
+			var err error
+			updatedPVC, err = c.CoreV1().PersistentVolumeClaims(pvc.Namespace).Get(ctx, pvc.Name, metav1.GetOptions{})
+
+			if err != nil {
+				return false, fmt.Errorf("error fetching pvc %q for checking for resize status : %v", pvc.Name, err)
+			}
+
+			pvcSize := updatedPVC.Spec.Resources.Requests[v1.ResourceStorage]
+			pvcStatusSize := updatedPVC.Status.Capacity[v1.ResourceStorage]
+
+			// If pvc's status field size is greater than or equal to pvc's size then done
+			if pvcStatusSize.Cmp(pvcSize) >= 0 {
+				return true, nil
+			}
+			return false, nil
+		})
+	return updatedPVC, waitErr
+}
+
+// verifyOfflineVolumeExpansionOnGc is a util method which helps in verifying offline volume expansion on gc
+func VerifyOfflineVolumeExpansionOnGc(vs *config.E2eTestConfig, ctx context.Context, client clientset.Interface,
+	pvclaim *v1.PersistentVolumeClaim, svcPVCName string, namespace string, volHandle string,
+	pod *v1.Pod, pv *v1.PersistentVolume, f *framework.Framework) {
+	ginkgo.By("Check filesystem size for mount point /mnt/volume1 before expansion")
+	originalFsSize, err := GetFileSystemSizeForOsType(vs, f, client, pod)
+	gomega.Expect(err).NotTo(gomega.HaveOccurred())
+
+	// Delete POD.
+	ginkgo.By(fmt.Sprintf("Deleting the pod %s in namespace %s before expansion", pod.Name, namespace))
+	err = fpod.DeletePodWithWait(ctx, client, pod)
+	gomega.Expect(err).NotTo(gomega.HaveOccurred())
+
+	ginkgo.By("Verify volume is detached from the node before expansion")
+	isDiskDetached, err := WaitForVolumeDetachedFromNode(client,
+		pv.Spec.CSI.VolumeHandle, pod.Spec.NodeName, vs)
+	gomega.Expect(err).NotTo(gomega.HaveOccurred())
+	gomega.Expect(isDiskDetached).To(gomega.BeTrue(),
+		fmt.Sprintf("Volume %q is not detached from the node %q", volHandle, pod.Spec.NodeName))
+
+	// Modify PVC spec to trigger volume expansion. We expand the PVC while
+	// no pod is using it to ensure offline expansion.
+	ginkgo.By("Expanding current pvc")
+	currentPvcSize := pvclaim.Spec.Resources.Requests[v1.ResourceStorage]
+	newSize := currentPvcSize.DeepCopy()
+	newSize.Add(resource.MustParse(constants.DiskSize))
+	framework.Logf("currentPvcSize %v, newSize %v", currentPvcSize, newSize)
+	pvclaim, err = ExpandPVCSize(pvclaim, newSize, client)
+	framework.ExpectNoError(err, "While updating pvc for more size")
+	gomega.Expect(pvclaim).NotTo(gomega.BeNil())
+
+	pvcSize := pvclaim.Spec.Resources.Requests[v1.ResourceStorage]
+	if pvcSize.Cmp(newSize) != 0 {
+		framework.Failf("error updating pvc size %q", pvclaim.Name)
+	}
+	ginkgo.By("Checking for PVC request size change on SVC PVC")
+	b, err := VerifyPvcRequestedSizeUpdateInSupervisorWithWait(svcPVCName, newSize)
+	gomega.Expect(b).To(gomega.BeTrue())
+	gomega.Expect(err).NotTo(gomega.HaveOccurred())
+
+	ginkgo.By("Waiting for controller volume resize to finish")
+	err = WaitForPvResizeForGivenPvc(pvclaim, client, vs, constants.TotalResizeWaitPeriod)
+	framework.ExpectNoError(err, "While waiting for pvc resize to finish")
+
+	ginkgo.By("Checking for resize on SVC PV")
+	VerifyPVSizeinSupervisor(svcPVCName, newSize)
+
+	ginkgo.By("Checking for 'FileSystemResizePending' status condition on SVC PVC")
+	err = WaitForSvcPvcToReachFileSystemResizePendingCondition(ctx, svcPVCName, constants.PollTimeout)
+	gomega.Expect(err).NotTo(gomega.HaveOccurred())
+
+	ginkgo.By("Checking for conditions on pvc")
+	pvclaim, err = WaitForPVCToReachFileSystemResizePendingCondition(client, namespace, pvclaim.Name, constants.PollTimeout)
+	gomega.Expect(err).NotTo(gomega.HaveOccurred())
+
+	ginkgo.By(fmt.Sprintf("Invoking QueryCNSVolumeWithResult with VolumeID: %s", volHandle))
+	queryResult, err := vcutil.QueryCNSVolumeWithResult(vs, volHandle)
+	gomega.Expect(err).NotTo(gomega.HaveOccurred())
+
+	if len(queryResult.Volumes) == 0 {
+		err = fmt.Errorf("QueryCNSVolumeWithResult returned no volume")
+	}
+	gomega.Expect(err).NotTo(gomega.HaveOccurred())
+
+	ginkgo.By("Verifying disk size requested in volume expansion is honored")
+	newSizeInMb := ConvertGiStrToMibInt64(newSize)
+	if queryResult.Volumes[0].BackingObjectDetails.(*cnstypes.CnsBlockBackingDetails).CapacityInMb != newSizeInMb {
+		err = fmt.Errorf("got wrong disk size after volume expansion")
+	}
+	gomega.Expect(err).NotTo(gomega.HaveOccurred())
+
+	// Create a new Pod to use this PVC, and verify volume has been attached.
+	ginkgo.By("Creating a new pod to attach PV again to the node")
+	pod, err = CreatePod(ctx, vs, client, namespace, nil, []*v1.PersistentVolumeClaim{pvclaim}, false, constants.ExecCommand)
+	gomega.Expect(err).NotTo(gomega.HaveOccurred())
+
+	defer func() {
+		ginkgo.By("Delete pod")
+		err = fpod.DeletePodWithWait(ctx, client, pod)
+		gomega.Expect(err).NotTo(gomega.HaveOccurred())
+	}()
+
+	ginkgo.By(fmt.Sprintf("Verify volume after expansion: %s is attached to the node: %s",
+		pv.Spec.CSI.VolumeHandle, pod.Spec.NodeName))
+	vmUUID, err := vcutil.GetVMUUIDFromNodeName(vs, pod.Spec.NodeName)
+	gomega.Expect(err).NotTo(gomega.HaveOccurred())
+
+	isDiskAttached, err := vcutil.IsVolumeAttachedToVM(client, vs, volHandle, vmUUID)
+	gomega.Expect(err).NotTo(gomega.HaveOccurred())
+	gomega.Expect(isDiskAttached).To(gomega.BeTrue(), "Volume is not attached to the node")
+
+	ginkgo.By("Waiting for file system resize to finish")
+	pvclaim, err = WaitForFSResize(pvclaim, client)
+	framework.ExpectNoError(err, "while waiting for fs resize to finish")
+
+	pvcConditions := pvclaim.Status.Conditions
+	ExpectEqual(len(pvcConditions), 0, "pvc should not have conditions")
+
+	ginkgo.By("Verify filesystem size for mount point /mnt/volume1 after expansion")
+	fsSize, err := GetFileSystemSizeForOsType(vs, f, client, pod)
+	gomega.Expect(err).NotTo(gomega.HaveOccurred())
+	// Filesystem size may be smaller than the size of the block volume.
+	// Here since filesystem was already formatted on the original volume,
+	// we can compare the new filesystem size with the original filesystem size.
+	if fsSize < originalFsSize {
+		framework.Failf("error updating filesystem size for %q. Resulting filesystem size is %d", pvclaim.Name, fsSize)
+	}
+
+	ginkgo.By("File system resize finished successfully in GC")
+	ginkgo.By("Checking for PVC resize completion on SVC PVC")
+	_, err = WaitForFSResizeInSvc(svcPVCName)
+	gomega.Expect(err).NotTo(gomega.HaveOccurred())
+
+}
+
+// convertGiStrToMibInt64 returns integer numbers of Mb equivalent to string
+// of the form \d+Gi.
+func ConvertGiStrToMibInt64(size resource.Quantity) int64 {
+	r, err := regexp.Compile("[0-9]+")
+	gomega.Expect(err).NotTo(gomega.HaveOccurred())
+	sizeInt, err := strconv.Atoi(r.FindString(size.String()))
+	gomega.Expect(err).NotTo(gomega.HaveOccurred())
+	return int64(sizeInt * 1024)
+}
+
+// verifyPvcRequestedSizeUpdateInSupervisorWithWait waits till
+// Pvc.Spec.Resources.Requests[v1.ResourceStorage] matches with given size
+// in SVC.
+func VerifyPvcRequestedSizeUpdateInSupervisorWithWait(pvcName string, size resource.Quantity) (bool, error) {
+	var b bool
+	waitErr := wait.PollUntilContextTimeout(context.Background(), constants.ResizePollInterval, constants.TotalResizeWaitPeriod, true,
+		func(ctx context.Context) (bool, error) {
+			b = VerifyPVCRequestedSizeInSupervisor(pvcName, size)
+			return b, nil
+		})
+	return b, waitErr
+}
+
+// verifyPVCRequestedSizeInSupervisor compares
+// Pvc.Spec.Resources.Requests[v1.ResourceStorage] with given size in SVC.
+func VerifyPVCRequestedSizeInSupervisor(pvcName string, size resource.Quantity) bool {
+	SvcPvc := GetPVCFromSupervisorCluster(pvcName)
+	pvcSize := SvcPvc.Spec.Resources.Requests[v1.ResourceStorage]
+	framework.Logf("SVC PVC requested size: %v", pvcSize)
+	return pvcSize.Cmp(size) == 0
+}
+
+// verifyPVSizeinSupervisor compares PV.Spec.Capacity[v1.ResourceStorage] in
+// SVC with the size passed here.
+func VerifyPVSizeinSupervisor(svcPVCName string, newSize resource.Quantity) {
+	svcPV := GetPvFromSupervisorCluster(svcPVCName)
+	svcPVSize := svcPV.Spec.Capacity[v1.ResourceStorage]
+	// If pv size is greater or equal to requested size that means controller
+	// resize is finished.
+	gomega.Expect(svcPVSize.Cmp(newSize) >= 0).To(gomega.BeTrue())
+}
+
+// waitForSvcPvcToReachFileSystemResizePendingCondition waits for SVC PVC to
+// reach FileSystemResizePendingCondition status condition.
+func WaitForSvcPvcToReachFileSystemResizePendingCondition(ctx context.Context, svcPvcName string,
+	timeout time.Duration) error {
+	waitErr := wait.PollUntilContextTimeout(ctx, constants.ResizePollInterval, timeout, true,
+		func(ctx context.Context) (bool, error) {
+			_, err := CheckSvcPvcHasGivenStatusCondition(svcPvcName, true, v1.PersistentVolumeClaimFileSystemResizePending)
+			if err == nil {
+				return true, nil
+			}
+			if strings.Contains(err.Error(), "not matching") {
+				return false, nil
+			}
+			return false, err
+		})
+	return waitErr
+}
+
+// checkSvcPvcHasGivenStatusCondition checks if the status condition in SVC PVC
+// matches with the one we want.
+func CheckSvcPvcHasGivenStatusCondition(pvcName string, conditionsPresent bool,
+	condition v1.PersistentVolumeClaimConditionType) (*v1.PersistentVolumeClaim, error) {
+	svcClient, svcNamespace := GetSvcClientAndNamespace()
+	return CheckPvcHasGivenStatusCondition(svcClient, svcNamespace, pvcName, conditionsPresent, condition)
+}
+
+// checkPvcHasGivenStatusCondition checks if the status condition in PVC
+// matches with the one we want.
+func CheckPvcHasGivenStatusCondition(client clientset.Interface, namespace string, pvcName string,
+	conditionsPresent bool, condition v1.PersistentVolumeClaimConditionType) (*v1.PersistentVolumeClaim, error) {
+	ctx, cancel := context.WithCancel(context.Background())
+	defer cancel()
+	pvclaim, err := client.CoreV1().PersistentVolumeClaims(namespace).Get(ctx, pvcName, metav1.GetOptions{})
+	gomega.Expect(err).NotTo(gomega.HaveOccurred())
+	gomega.Expect(pvclaim).NotTo(gomega.BeNil())
+	inProgressConditions := pvclaim.Status.Conditions
+
+	if len(inProgressConditions) == 0 {
+		if conditionsPresent {
+			return pvclaim, fmt.Errorf("no status conditions found on PVC: %v", pvcName)
+		}
+		return pvclaim, nil
+	}
+	conditionsMatches := false
+	for i := range inProgressConditions {
+		if inProgressConditions[i].Type == condition {
+			conditionsMatches = true
+			break
+		}
+	}
+	if conditionsMatches == conditionsPresent {
+		framework.Logf("PVC '%v' is in '%v' status condition", pvcName, condition)
+	} else {
+		return pvclaim, fmt.Errorf(
+			"status conditions found on PVC '%v' are not matching with expected status condition '%v'",
+			pvcName, condition)
+	}
+	return pvclaim, nil
+}
+
+// waitForPVCToReachFileSystemResizePendingCondition waits for PVC to reach
+// FileSystemResizePendingCondition status condition.
+func WaitForPVCToReachFileSystemResizePendingCondition(client clientset.Interface,
+	namespace string, pvcName string, timeout time.Duration) (*v1.PersistentVolumeClaim, error) {
+	ctx, cancel := context.WithCancel(context.Background())
+	defer cancel()
+	var pvclaim *v1.PersistentVolumeClaim
+	var err error
+
+	waitErr := wait.PollUntilContextTimeout(ctx, constants.ResizePollInterval, timeout, true,
+		func(ctx context.Context) (bool, error) {
+			pvclaim, err = client.CoreV1().PersistentVolumeClaims(namespace).Get(ctx, pvcName, metav1.GetOptions{})
+			if err != nil {
+				return false, fmt.Errorf("error while fetching pvc '%v' after controller resize: %v", pvcName, err)
+			}
+			gomega.Expect(pvclaim).NotTo(gomega.BeNil())
+
+			inProgressConditions := pvclaim.Status.Conditions
+			// If there are conditions on the PVC, it must be of
+			// FileSystemResizePending type.
+			resizeConditionFound := false
+			for i := range inProgressConditions {
+				if inProgressConditions[i].Type == v1.PersistentVolumeClaimFileSystemResizePending {
+					resizeConditionFound = true
+				}
+			}
+			if resizeConditionFound {
+				framework.Logf("PVC '%v' is in 'FileSystemResizePending' status condition", pvcName)
+				return true, nil
+			} else {
+				return false, fmt.Errorf("resize was not triggered on PVC '%v' or no status conditions related to "+
+					"FileSystemResizePending found on it", pvcName)
+			}
+		})
+	return pvclaim, waitErr
 }