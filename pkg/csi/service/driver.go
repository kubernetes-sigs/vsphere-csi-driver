/*
Copyright 2018 The Kubernetes Authors.

Licensed under the Apache License, Version 2.0 (the "License");
you may not use this file except in compliance with the License.
You may obtain a copy of the License at

    http://www.apache.org/licenses/LICENSE-2.0

Unless required by applicable law or agreed to in writing, software
distributed under the License is distributed on an "AS IS" BASIS,
WITHOUT WARRANTIES OR CONDITIONS OF ANY KIND, either express or implied.
See the License for the specific language governing permissions and
limitations under the License.
*/

package service

import (
	"context"
	"errors"
	"os"
	"strings"

	"github.com/container-storage-interface/spec/lib/go/csi"
	"github.com/google/uuid"
	cnstypes "github.com/vmware/govmomi/cns/types"

	cnsconfig "sigs.k8s.io/vsphere-csi-driver/v2/pkg/common/config"
	"sigs.k8s.io/vsphere-csi-driver/v2/pkg/csi/service/common"
	"sigs.k8s.io/vsphere-csi-driver/v2/pkg/csi/service/common/commonco"
	"sigs.k8s.io/vsphere-csi-driver/v2/pkg/csi/service/logger"
	"sigs.k8s.io/vsphere-csi-driver/v2/pkg/csi/service/osutils"
	"sigs.k8s.io/vsphere-csi-driver/v2/pkg/csi/service/vanilla"
	"sigs.k8s.io/vsphere-csi-driver/v2/pkg/csi/service/wcp"
	"sigs.k8s.io/vsphere-csi-driver/v2/pkg/csi/service/wcpguest"
	csitypes "sigs.k8s.io/vsphere-csi-driver/v2/pkg/csi/types"
)

const (
	defaultClusterFlavor = cnstypes.CnsClusterFlavorVanilla

	// UnixSocketPrefix is the prefix before the path on disk.
	UnixSocketPrefix = "unix://"
)

var (
	// COInitParams stores the input params required for initiating the
	// CO agnostic orchestrator for the controller as well as node containers.
	COInitParams  interface{}
	clusterFlavor = defaultClusterFlavor
	cfgPath       = cnsconfig.DefaultCloudConfigPath
)

// Driver is a CSI SP and idempotency.Provider.
type Driver interface {
	csi.IdentityServer
	csi.NodeServer
	GetController() csi.ControllerServer
	BeforeServe(context.Context) error
	Run(ctx context.Context, endpoint string)
}

type vsphereCSIDriver struct {
	mode    string
	cnscs   csitypes.CnsController
	osUtils *osutils.OsUtils
}

// If k8s node died unexpectedly in an earlier run, the unix socket is left
// behind. This method will clean up the sock file during initialization.
func init() {
	sockPath := os.Getenv(csitypes.EnvVarEndpoint)
	sockPath = strings.TrimPrefix(sockPath, UnixSocketPrefix)
	if len(sockPath) > 1 { // Minimal valid path length.
		os.Remove(sockPath)
	}
}

// NewDriver returns a new Driver.
func NewDriver() Driver {
	return &vsphereCSIDriver{}
}

func (driver *vsphereCSIDriver) GetController() csi.ControllerServer {
	// Check which controller type to use.
	clusterFlavor = cnstypes.CnsClusterFlavor(os.Getenv(csitypes.EnvClusterFlavor))
	switch clusterFlavor {
	case cnstypes.CnsClusterFlavorWorkload:
		driver.cnscs = wcp.New()
	case cnstypes.CnsClusterFlavorGuest:
		driver.cnscs = wcpguest.New()
	default:
		clusterFlavor = defaultClusterFlavor
		driver.cnscs = vanilla.New()
	}
	return driver.cnscs
}

<<<<<<< HEAD
// getNewUUID generates and returns a new random UUID
func getNewUUID() string {
	return uuid.New().String()
}

//BeforeServe defines the tasks needed before starting the driver.
=======
// BeforeServe defines the tasks needed before starting the driver.
>>>>>>> adb93b30
func (driver *vsphereCSIDriver) BeforeServe(ctx context.Context) error {
	logger.SetLoggerLevel(logger.LogLevel(os.Getenv(logger.EnvLoggerLevel)))
	ctx = logger.NewContextWithLogger(ctx)
	log := logger.GetLogger(ctx)

	// TODO: remove
	log.Infof("In driver BeforeServe")
	defer func() {
		log.Infof("Configured: %q with clusterFlavor: %q and mode: %q",
			csitypes.Name, clusterFlavor, driver.mode)
	}()

	var (
		err error
		cfg *cnsconfig.Config
	)

	// Initialize CO utility in Nodes.
	commonco.ContainerOrchestratorUtility, err = commonco.GetContainerOrchestratorInterface(
		ctx, common.Kubernetes, clusterFlavor, COInitParams)
	if err != nil {
		log.Errorf("Failed to create CO agnostic interface. Error: %v", err)
		return err
	}

	// Get the SP's operating mode.
	driver.mode = os.Getenv(csitypes.EnvVarMode)
	// Create OsUtils for node driver
	driver.osUtils, err = osutils.NewOsUtils(ctx)
	if err != nil {
		log.Errorf("Failed to create OsUtils instance. Error: %v", err)
		return err
	}

	if !strings.EqualFold(driver.mode, "node") {
		// Controller service is needed.
		cfg, err = common.GetConfig(ctx)
		if err != nil {
			log.Errorf("failed to read config. Error: %+v", err)
			return err
		}

		CSINamespace := os.Getenv(csitypes.EnvVarNamespace)
		if CSINamespace == "" {
			CSINamespace = cnsconfig.DefaultCSINamespace
		}

		if commonco.ContainerOrchestratorUtility.IsFSSEnabled(ctx, common.CSIInternalGeneratedClusterID) &&
			clusterFlavor == cnstypes.CnsClusterFlavorVanilla && cfg.Global.ClusterID == "" {
			// In case of vanilla k8s deployments, if cluster ID is not provided in the
			// vSphere config secret, then generate an unique cluster ID internally.
			clusterID := getNewUUID()

			// TODO: remove
			log.Infof("CSI namespace is %s", CSINamespace)

			// Create the immutable ConfigMap to store cluster ID, so that it will be
			// persisted in etcd and it can't be updated by any user.
			configMapData := make(map[string]string)
			configMapData["clusterID"] = clusterID

			cmData, err := commonco.ContainerOrchestratorUtility.CreateConfigMap(ctx,
				cnsconfig.ClusterIDConfigMapName, CSINamespace,
				configMapData, true)
			if err != nil {
				log.Errorf("Failed to create the immutable ConfigMap, Err: %v", err)
				return err
			}

			if cmData != nil {
				// If ConfigMap for cluster ID already exists, then instead of
				// using newly generated clusterID value, we will use the
				// clusterID value stored in the existing immutable ConfigMap.
				clusterID = cmData["clusterID"]
				log.Infof("clusterID is not provided in vSphere config secret, "+
					"using the clusterID %s from existing ConfigMap", clusterID)
			} else {
				log.Infof("clusterID is not provided in vSphere config secret, "+
					"generated a new clusterID %s", clusterID)
			}

			cnsconfig.GeneratedClusterID = clusterID
			cfg.Global.ClusterID = clusterID
		} else if clusterFlavor == cnstypes.CnsClusterFlavorVanilla && cfg.Global.ClusterID != "" {
			// If cluster ID is provided by user in vSphere config secret and immutable
			// ConfigMap to store cluster ID also exists then kill the controller.
			// User needs to either delete cluster ID from vSphere config secret or needs
			// to delete the immutable ConifgMap vsphere-csi-cluster-id to fix it.
			if commonco.ContainerOrchestratorUtility.ConfigMapAlreadyExists(ctx,
				cnsconfig.ClusterIDConfigMapName, CSINamespace) {
				log.Errorf("Cluster ID is present in vSphere Config secret as well as in "+
					"%s ConfigMap. Please remove cluster ID from vSphere Config secret or "+
					"remove the ConfigMap %s from namespace %s.", cnsconfig.ClusterIDConfigMapName,
					cnsconfig.ClusterIDConfigMapName, CSINamespace)
				return errors.New("Cluster ID present in vSphere Config secret as well as in " +
					"internally generated immutable ConfigMap.")
			}
		}

		if err := driver.cnscs.Init(cfg, Version); err != nil {
			log.Errorf("failed to init controller. Error: %+v", err)
			return err
		}
	}
	return nil
}

// Run starts a gRPC server that serves requests at the specified endpoint.
func (driver *vsphereCSIDriver) Run(ctx context.Context, endpoint string) {
	log := logger.GetLogger(ctx)
	controllerServer := driver.GetController()

	// Invoke BeforeServe function to perform any local initialization routines.
	if err := driver.BeforeServe(ctx); err != nil {
		log.Errorf("failed to run the driver. Err: +%v", err)
		os.Exit(1)
	}

	//Start the nonblocking GRPC
	grpc := NewNonBlockingGRPCServer()
	grpc.Start(endpoint, driver, controllerServer, driver)
}<|MERGE_RESOLUTION|>--- conflicted
+++ resolved
@@ -97,16 +97,12 @@
 	return driver.cnscs
 }
 
-<<<<<<< HEAD
 // getNewUUID generates and returns a new random UUID
 func getNewUUID() string {
 	return uuid.New().String()
 }
 
-//BeforeServe defines the tasks needed before starting the driver.
-=======
 // BeforeServe defines the tasks needed before starting the driver.
->>>>>>> adb93b30
 func (driver *vsphereCSIDriver) BeforeServe(ctx context.Context) error {
 	logger.SetLoggerLevel(logger.LogLevel(os.Getenv(logger.EnvLoggerLevel)))
 	ctx = logger.NewContextWithLogger(ctx)
